import bisect
import datetime
from os import PathLike
from pathlib import Path

import pandas as pd

"""The duration of each acquisition chunk, in whole hours."""
CHUNK_DURATION = 1


def aeon(seconds):
    """Converts a Harp timestamp, in seconds, to a datetime object."""
    return datetime.datetime(1904, 1, 1) + pd.to_timedelta(seconds, "s")


def chunk(time):
    """Returns the whole hour acquisition chunk for a measurement timestamp.

    :param datetime or Series time: An object or series specifying the measurement timestamps.
    :return: A datetime object or series specifying the acquisition chunk for the measurement timestamp.
    """
    if isinstance(time, pd.Series):
        hour = CHUNK_DURATION * (time.dt.hour // CHUNK_DURATION)
        return pd.to_datetime(time.dt.date) + pd.to_timedelta(hour, "h")
    else:
        hour = CHUNK_DURATION * (time.hour // CHUNK_DURATION)
        return pd.to_datetime(datetime.datetime.combine(time.date(), datetime.time(hour=hour)))


def chunk_range(start, end):
    """Returns a range of whole hour acquisition chunks.

    :param datetime start: The left bound of the time range.
    :param datetime end: The right bound of the time range.
    :return: A DatetimeIndex representing the acquisition chunk range.
    """
    return pd.date_range(chunk(start), chunk(end), freq=pd.DateOffset(hours=CHUNK_DURATION))


def chunk_key(file):
    """Returns the acquisition chunk key for the specified file name."""
    epoch = file.parts[-3]
    chunk_str = file.stem.split("_")[-1]
    try:
        date_str, time_str = chunk_str.split("T")
    except ValueError:
        epoch = file.parts[-2]
        date_str, time_str = epoch.split("T")
    return epoch, datetime.datetime.fromisoformat(date_str + "T" + time_str.replace("-", ":"))


def _set_index(data):
    if not isinstance(data.index, pd.DatetimeIndex):
        data.index = aeon(data.index)
    data.index.name = "time"


def _empty(columns):
    return pd.DataFrame(columns=columns, index=pd.DatetimeIndex([], name="time"))


def load(root, reader, start=None, end=None, time=None, tolerance=None, epoch=None):
    """Extracts chunk data from the root path of an Aeon dataset using the specified data stream
    reader. A subset of the data can be loaded by specifying an optional time range, or a list
    of timestamps used to index the data on file. Returned data will be sorted chronologically.

    :param str or PathLike root: The root path, or prioritised sequence of paths, where epoch data is stored.
    :param Reader reader: A data stream reader object used to read chunk data from the dataset.
    :param datetime, optional start: The left bound of the time range to extract.
    :param datetime, optional end: The right bound of the time range to extract.
    :param datetime, optional time: An object or series specifying the timestamps to extract.
    :param datetime, optional tolerance:
    The maximum distance between original and new timestamps for inexact matches.
    :param str, optional epoch: A wildcard pattern to use when searching epoch data.
    :return: A pandas data frame containing epoch event metadata, sorted by time.
    """
    if isinstance(root, str):
        root = Path(root)
    if isinstance(root, PathLike):
        root = [root]

    epoch_pattern = "**" if epoch is None else epoch
    fileset = {
        chunk_key(fname): fname
        for path in root
<<<<<<< HEAD
        for fname in Path(path).glob(f"{epoch_pattern}/**/{reader.pattern}.{reader.extension}")}
=======
        for fname in path.glob(f"{epoch_pattern}/**/{reader.pattern}.{reader.extension}")
    }
>>>>>>> 75120eb9
    files = sorted(fileset.items())

    if time is not None:
        # ensure input is converted to timestamp series
        if isinstance(time, pd.DataFrame):
            time = time.index
        if not isinstance(time, pd.Series):
            time = pd.Series(time)
            time.index = time

        dataframes = []
        filetimes = [chunk for (_, chunk), _ in files]
        files = [file for _, file in files]
        for key, values in time.groupby(by=chunk):
            i = bisect.bisect_left(filetimes, key)
            if i < len(filetimes):
                frame = reader.read(files[i])
                _set_index(frame)
            else:
                frame = _empty(reader.columns)
            data = frame.reset_index()
            data.set_index("time", drop=False, inplace=True)
            data = data.reindex(values, method="pad", tolerance=tolerance)
            missing = len(data.time) - data.time.count()
            if missing > 0 and i > 0:
                # expand reindex to allow adjacent chunks
                # to fill missing values
                previous = reader.read(files[i - 1])
                data = pd.concat([previous, frame])
                data = data.reindex(values, method="pad", tolerance=tolerance)
            else:
                data.drop(columns="time", inplace=True)
            dataframes.append(data)

        if len(dataframes) == 0:
            return _empty(reader.columns)

        return pd.concat(dataframes)

    if start is not None or end is not None:
        chunk_start = chunk(start) if start is not None else pd.Timestamp.min
        chunk_end = chunk(end) if end is not None else pd.Timestamp.max
        files = list(filter(lambda item: chunk_start <= chunk(item[0][1]) <= chunk_end, files))

    if len(files) == 0:
        return _empty(reader.columns)

    data = pd.concat([reader.read(file) for _, file in files])
    _set_index(data)
    if start is not None or end is not None:
        try:
            return data.loc[start:end]
        except KeyError:
            import warnings
<<<<<<< HEAD
            if not data.index.has_duplicates:
                warnings.warn('data index for {0} contains out-of-order timestamps!'.format(reader.pattern))
                data = data.sort_index()
            else:
                warnings.warn('data index for {0} contains duplicate keys!'.format(reader.pattern))
                data = data[~data.index.duplicated(keep='first')]
=======

            if not data.index.has_duplicates:
                warnings.warn(f"data index for {reader.pattern} contains out-of-order timestamps!")
                data = data.sort_index()
            else:
                warnings.warn(f"data index for {reader.pattern} contains duplicate keys!")
                data = data[~data.index.duplicated(keep="first")]
>>>>>>> 75120eb9
            return data.loc[start:end]
    return data<|MERGE_RESOLUTION|>--- conflicted
+++ resolved
@@ -84,12 +84,8 @@
     fileset = {
         chunk_key(fname): fname
         for path in root
-<<<<<<< HEAD
-        for fname in Path(path).glob(f"{epoch_pattern}/**/{reader.pattern}.{reader.extension}")}
-=======
         for fname in path.glob(f"{epoch_pattern}/**/{reader.pattern}.{reader.extension}")
     }
->>>>>>> 75120eb9
     files = sorted(fileset.items())
 
     if time is not None:
@@ -144,14 +140,6 @@
             return data.loc[start:end]
         except KeyError:
             import warnings
-<<<<<<< HEAD
-            if not data.index.has_duplicates:
-                warnings.warn('data index for {0} contains out-of-order timestamps!'.format(reader.pattern))
-                data = data.sort_index()
-            else:
-                warnings.warn('data index for {0} contains duplicate keys!'.format(reader.pattern))
-                data = data[~data.index.duplicated(keep='first')]
-=======
 
             if not data.index.has_duplicates:
                 warnings.warn(f"data index for {reader.pattern} contains out-of-order timestamps!")
@@ -159,6 +147,5 @@
             else:
                 warnings.warn(f"data index for {reader.pattern} contains duplicate keys!")
                 data = data[~data.index.duplicated(keep="first")]
->>>>>>> 75120eb9
             return data.loc[start:end]
     return data