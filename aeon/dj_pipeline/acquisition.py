import datetime
import pathlib

import datajoint as dj
import numpy as np
import pandas as pd

from aeon.analysis import utils as analysis_utils
from aeon.io import api as io_api
<<<<<<< HEAD
=======
from aeon.io import schemas as aeon_schema
>>>>>>> 8683fee5
from aeon.io import reader as io_reader
from aeon.schema import dataset as aeon_schema

from . import get_schema_name
from .utils import paths

logger = dj.logger
schema = dj.schema(get_schema_name("acquisition"))

# ------------------- Some Constants --------------------------

_ref_device_mapping = {
    "exp0.1-r0": "FrameTop",
    "social0-r1": "FrameTop",
    "exp0.2-r0": "CameraTop",
    "oct1.0-r0": "CameraTop",
}

_device_schema_mapping = {
    "exp0.1-r0": aeon_schema.exp01,
    "social0-r1": aeon_schema.exp01,
    "exp0.2-r0": aeon_schema.exp02,
    "oct1.0-r0": aeon_schema.octagon01,
    "social0.1-a3": aeon_schema.social01,
    "social0.1-a4": aeon_schema.social01,
}


# ------------------- Type Lookup ------------------------


@schema
class ExperimentType(dj.Lookup):
    definition = """
    experiment_type: varchar(32)
    """

    contents = zip(["foraging", "social"])


@schema
class EventType(dj.Lookup):
    definition = """  # Experimental event type
    event_code: smallint
    ---
    event_type: varchar(36)
    """

    contents = [
        (220, "SubjectEnteredArena"),
        (221, "SubjectExitedArena"),
        (222, "SubjectRemovedFromArena"),
        (223, "SubjectRemainedInArena"),
        (35, "TriggerPellet"),
        (32, "PelletDetected"),
        (1000, "No Events"),
    ]


# ------------------- Data repository/directory ------------------------


@schema
class PipelineRepository(dj.Lookup):
    definition = """
    repository_name: varchar(16)
    """

    contents = zip(["ceph_aeon"])


@schema
class DirectoryType(dj.Lookup):
    definition = """
    directory_type: varchar(16)
    """

    contents = zip(["raw", "preprocessing", "analysis", "quality-control"])


# ------------------- GENERAL INFORMATION ABOUT AN EXPERIMENT --------------------


@schema
class Experiment(dj.Manual):
    definition = """
    experiment_name: varchar(32)  # e.g exp0-aeon3
    ---
    experiment_start_time: datetime(6)  # datetime of the start of this experiment
    experiment_description: varchar(1000)
    -> lab.Arena
    -> lab.Location  # lab/room where a particular experiment takes place
    -> ExperimentType
    """

    class Subject(dj.Part):
        definition = """  # the subjects participating in this experiment
        -> master
        -> subject.Subject
        """

    class Directory(dj.Part):
        definition = """
        -> master
        -> DirectoryType
        ---
        -> PipelineRepository
        directory_path: varchar(255)
        """

    @classmethod
    def get_data_directory(cls, experiment_key, directory_type="raw", as_posix=False):
        try:
            repo_name, dir_path = (
                cls.Directory & experiment_key & {"directory_type": directory_type}
            ).fetch1("repository_name", "directory_path")
        except dj.errors.DataJointError:
            return

        dir_path = pathlib.Path(dir_path)
        if dir_path.exists():
            assert dir_path.is_relative_to(paths.get_repository_path(repo_name))
            data_directory = dir_path
        else:
            data_directory = paths.get_repository_path(repo_name) / dir_path
            if not data_directory.exists():
                return
        return data_directory.as_posix() if as_posix else data_directory

    @classmethod
    def get_data_directories(cls, experiment_key, directory_types=None, as_posix=False):
        if directory_types is None:
            directory_types = ["raw"]
        return [
            cls.get_data_directory(experiment_key, dir_type, as_posix=as_posix)
            for dir_type in directory_types
        ]


@schema
class ExperimentCamera(dj.Manual):
    definition = """
    # Camera placement and operation for a particular time period, at a certain location, for a given experiment
    -> Experiment
    -> lab.Camera
    camera_install_time: datetime(6)   # time of the camera placed and started operation at this position
    ---
    camera_description: varchar(36)
    camera_sampling_rate: float  # (Hz) camera frame rate
    camera_gain=null: float      # gain value applied to the acquired video
    camera_bin=null: int         # bin-size applied to the acquired video
    """

    class Position(dj.Part):
        definition = """
        -> master
        ---
        camera_position_x: float    # (m) x-position, in the arena's coordinate frame
        camera_position_y: float    # (m) y-position, in the arena's coordinate frame
        camera_position_z=0: float  # (m) z-position, in the arena's coordinate frame
        camera_rotation_x=null: float    #
        camera_rotation_y=null: float    #
        camera_rotation_z=null: float    #
        """

    # class OpticalConfiguration(dj.Part):
    #     definition = """
    #     -> master
    #     ---
    #     calibration_factor: float  # px to mm
    #     """

    class RemovalTime(dj.Part):
        definition = """
        -> master
        ---
        camera_remove_time: datetime(6)  # time of the camera being removed from this position
        """


@schema
class ExperimentFoodPatch(dj.Manual):
    definition = """
    # Food patch placement and operation for a particular time period, at a certain location, for a given experiment
    -> Experiment
    -> lab.FoodPatch
    food_patch_install_time: datetime(6)   # time of the food_patch placed and started operation at this position
    ---
    food_patch_description: varchar(36)
    wheel_sampling_rate: float  # (Hz) wheel's sampling rate
    wheel_radius=null: float    # (cm)
    """

    class RemovalTime(dj.Part):
        definition = """
        -> master
        ---
        food_patch_remove_time: datetime(6)  # time of the food_patch being removed from this position
        """

    class Position(dj.Part):
        definition = """
        -> master
        ---
        food_patch_position_x: float    # (m) x-position, in the arena's coordinate frame
        food_patch_position_y: float    # (m) y-position, in the arena's coordinate frame
        food_patch_position_z=0: float  # (m) z-position, in the arena's coordinate frame
        """

    class Vertex(dj.Part):
        definition = """
        -> master
        vertex: int
        ---
        vertex_x: float    # (m) x-coordinate of the vertex, in the arena's coordinate frame
        vertex_y: float    # (m) y-coordinate of the vertex, in the arena's coordinate frame
        vertex_z=0: float  # (m) z-coordinate of the vertex, in the arena's coordinate frame
        """


@schema
class ExperimentWeightScale(dj.Manual):
    definition = """
    # Scale for measuring animal weights
    -> Experiment
    -> lab.WeightScale
    weight_scale_install_time: datetime(6)   # time of the weight_scale placed and started operation at this position
    ---
    -> lab.ArenaNest
    weight_scale_description: varchar(36)
    weight_scale_sampling_rate=null: float  # (Hz) weight scale sampling rate
    """

    class RemovalTime(dj.Part):
        definition = """
        -> master
        ---
        weight_scale_remove_time: datetime(6)  # time of the weight_scale being removed from this position
        """


# ------------------- ACQUISITION EPOCH --------------------


@schema
class Epoch(dj.Manual):
    definition = """  # A recording period reflecting on/off of the hardware acquisition system.
    -> Experiment
    epoch_start: datetime(6)
    """

    class Config(dj.Part):
        definition = """ # Metadata for the configuration of a given epoch
        -> master
        ---
        bonsai_workflow: varchar(36)
        commit: varchar(64)   # e.g. git commit hash of aeon_experiment used to generated this particular epoch
        source='': varchar(16)  # e.g. aeon_experiment or aeon_acquisition (or others)
        metadata: longblob
        -> Experiment.Directory
        metadata_file_path: varchar(255)  # path of the file, relative to the experiment repository
        """

    class DeviceType(dj.Part):
        definition = """  # Device type(s) used in a particular acquisition epoch
        -> master
        device_type: varchar(36)
        """

    @classmethod
    def ingest_epochs(cls, experiment_name, start=None, end=None):
        """Ingest epochs for the specified "experiment_name". Ingest only epochs that start in between the specified (start, end) time. If not specified, ingest all epochs.
        Note: "start" and "end" are datetime specified a string in the format: "%Y-%m-%d %H:%M:%S".
        """

        from .utils import streams_maker
        from .utils.load_metadata import extract_epoch_config, ingest_epoch_metadata, insert_device_types

        device_name = _ref_device_mapping.get(experiment_name, "CameraTop")

        all_chunks, raw_data_dirs = _get_all_chunks(experiment_name, device_name)

        epoch_list = []
        for i, (_, chunk) in enumerate(all_chunks.iterrows()):
            chunk_rep_file = pathlib.Path(chunk.path)
            epoch_dir = pathlib.Path(chunk_rep_file.as_posix().split(device_name)[0])
            epoch_start = datetime.datetime.strptime(epoch_dir.name, "%Y-%m-%dT%H-%M-%S")

            # --- insert to Epoch ---
            epoch_key = {"experiment_name": experiment_name, "epoch_start": epoch_start}

            # skip over epochs out of the (start, end) range
            is_out_of_start_end_range = (
                start and epoch_start < datetime.datetime.strptime(start, "%Y-%m-%d %H:%M:%S")
            ) or (end and epoch_start > datetime.datetime.strptime(end, "%Y-%m-%d %H:%M:%S"))

            # skip over those already ingested
            if cls & epoch_key or epoch_key in epoch_list:
                continue

            epoch_config, metadata_yml_filepath = None, None
            if experiment_name != "exp0.1-r0":
                metadata_yml_filepath = epoch_dir / "Metadata.yml"
                if metadata_yml_filepath.exists():
                    epoch_config = extract_epoch_config(experiment_name, metadata_yml_filepath)

                    metadata_yml_filepath = epoch_config["metadata_file_path"]

                    _, directory, repo_path = _match_experiment_directory(
                        experiment_name,
                        epoch_config["metadata_file_path"],
                        raw_data_dirs,
                    )
                    epoch_config = {
                        **epoch_config,
                        **directory,
                        "metadata_file_path": epoch_config["metadata_file_path"]
                        .relative_to(repo_path)
                        .as_posix(),
                    }

            # find previous epoch end-time
            previous_epoch_key = None
            if i > 0:
                previous_chunk = all_chunks.iloc[i - 1]
                previous_chunk_path = pathlib.Path(previous_chunk.path)
                previous_epoch_dir = pathlib.Path(previous_chunk_path.as_posix().split(device_name)[0])
                previous_epoch_start = datetime.datetime.strptime(
                    previous_epoch_dir.name, "%Y-%m-%dT%H-%M-%S"
                )
                previous_chunk_end = previous_chunk.name + datetime.timedelta(hours=io_api.CHUNK_DURATION)
                previous_epoch_end = min(previous_chunk_end, epoch_start)
                previous_epoch_key = {
                    "experiment_name": experiment_name,
                    "epoch_start": previous_epoch_start,
                }

            # insert new epoch
            if not is_out_of_start_end_range:
                with cls.connection.transaction:
                    cls.insert1(epoch_key)
                    if epoch_config:
                        cls.Config.insert1(epoch_config)
                if metadata_yml_filepath and metadata_yml_filepath.exists():
                    try:
                        # Insert new entries for streams.DeviceType, streams.Device.
                        insert_device_types(
                            _device_schema_mapping[epoch_key["experiment_name"]],
                            metadata_yml_filepath,
                        )
                        # Define and instantiate new devices/stream tables under `streams` schema
                        streams_maker.main()
                        with cls.connection.transaction:
                            # Insert devices' installation/removal/settings
                            epoch_device_types = ingest_epoch_metadata(
                                experiment_name, metadata_yml_filepath
                            )
                            if epoch_device_types is not None:
                                cls.DeviceType.insert(
                                    epoch_key | {"device_type": n} for n in epoch_device_types
                                )
                        epoch_list.append(epoch_key)
                    except Exception as e:
                        (cls.Config & epoch_key).delete_quick()
                        (cls.DeviceType & epoch_key).delete_quick()
                        (cls & epoch_key).delete_quick()
                        raise e

            # update previous epoch
            if previous_epoch_key and (cls & previous_epoch_key) and not (EpochEnd & previous_epoch_key):
                with cls.connection.transaction:
                    # insert end-time for previous epoch
                    EpochEnd.insert1(
                        {
                            **previous_epoch_key,
                            "epoch_end": previous_epoch_end,
                            "epoch_duration": (previous_epoch_end - previous_epoch_start).total_seconds()
                            / 3600,
                        }
                    )
                    # update end-time for last chunk of the previous epoch
                    if Chunk & {
                        "experiment_name": experiment_name,
                        "chunk_start": previous_chunk.name,
                    }:
                        Chunk.update1(
                            {
                                "experiment_name": experiment_name,
                                "chunk_start": previous_chunk.name,
                                "chunk_end": previous_epoch_end,
                            }
                        )

        print(f"Insert {len(epoch_list)} new Epoch(s)")


@schema
class EpochEnd(dj.Manual):
    definition = """
    -> Epoch
    ---
    epoch_end: datetime(6)
    epoch_duration: float  # (hour)
    """


# ------------------- ACQUISITION CHUNK --------------------


@schema
class Chunk(dj.Manual):
    definition = """  # A recording period corresponds to a 1-hour data acquisition
    -> Experiment
    chunk_start: datetime(6)  # datetime of the start of a given acquisition chunk
    ---
    chunk_end: datetime(6)    # datetime of the end of a given acquisition chunk
    -> Experiment.Directory   # the data directory storing the acquired data for a given chunk
    -> Epoch
    """

    class File(dj.Part):
        definition = """
        -> master
        file_number: int
        ---
        file_name: varchar(128)
        -> Experiment.Directory
        file_path: varchar(255)  # path of the file, relative to the data repository
        """

    @classmethod
    def ingest_chunks(cls, experiment_name):
        device_name = _ref_device_mapping.get(experiment_name, "CameraTop")

        all_chunks, raw_data_dirs = _get_all_chunks(experiment_name, device_name)

        chunk_starts, chunk_list, file_list, file_name_list = [], [], [], []
        for _, chunk in all_chunks.iterrows():
            chunk_rep_file = pathlib.Path(chunk.path)
            epoch_dir = pathlib.Path(chunk_rep_file.as_posix().split(device_name)[0])
            epoch_start = datetime.datetime.strptime(epoch_dir.name, "%Y-%m-%dT%H-%M-%S")

            epoch_key = {"experiment_name": experiment_name, "epoch_start": epoch_start}
            if not (Epoch & epoch_key):
                # skip over if epoch is not yet inserted
                continue

            chunk_start = chunk.name
            chunk_end = chunk_start + datetime.timedelta(hours=io_api.CHUNK_DURATION)

            if EpochEnd & epoch_key:
                epoch_end = (EpochEnd & epoch_key).fetch1("epoch_end")
                chunk_end = min(chunk_end, epoch_end)

            if chunk_start in chunk_starts:
                # handle cases where two chunks with identical start_time
                # (starts in the same hour) but from 2 consecutive epochs
                # using epoch_start as chunk_start in this case
                chunk_start = epoch_start

            # --- insert to Chunk ---
            chunk_key = {"experiment_name": experiment_name, "chunk_start": chunk_start}

            if cls.proj() & chunk_key:
                # skip over those already ingested
                continue

            # chunk file and directory
            raw_data_dir, directory, repo_path = _match_experiment_directory(
                experiment_name, chunk_rep_file, raw_data_dirs
            )

            chunk_starts.append(chunk_key["chunk_start"])
            chunk_list.append({**chunk_key, **directory, "chunk_end": chunk_end, **epoch_key})
            file_name_list.append(chunk_rep_file.name)  # handle duplicated files in different folders

            # -- files --
            file_datetime_str = chunk_rep_file.stem.replace(f"{device_name}_", "")
            files = list(pathlib.Path(raw_data_dir).rglob(f"*{file_datetime_str}*"))

            file_list.extend(
                {
                    **chunk_key,
                    **directory,
                    "file_number": f_idx,
                    "file_name": f.name,
                    "file_path": f.relative_to(repo_path).as_posix(),
                }
                for f_idx, f in enumerate(files)
            )

        # insert
        print(f"Insert {len(chunk_list)} new Chunk(s)")

        with cls.connection.transaction:
            cls.insert(chunk_list)
            cls.File.insert(file_list)


@schema
class SubjectEnterExit(dj.Imported):
    definition = """  # Records of subjects entering/exiting the arena
    -> Chunk
    """

    _enter_exit_event_mapper = {"Enter": 220, "Exit": 221, "Remain": 223}

    class Time(dj.Part):
        definition = """  # Timestamps of each entering/exiting events
        -> master
        -> Experiment.Subject
        enter_exit_time: datetime(6)  # datetime of subject entering/exiting the arena
        ---
        -> EventType
        """

    def make(self, key):
        subject_list = (Experiment.Subject & key).fetch("subject")
        chunk_start, chunk_end = (Chunk & key).fetch1("chunk_start", "chunk_end")
        raw_data_dir = Experiment.get_data_directory(key)

        if key["experiment_name"] in ("exp0.1-r0", "social0-r1"):
            subject_data = _load_legacy_subjectdata(
                key["experiment_name"],
                raw_data_dir.as_posix(),
                pd.Timestamp(chunk_start),
                pd.Timestamp(chunk_end),
            )
        else:
            device = _device_schema_mapping[key["experiment_name"]].ExperimentalMetadata
            subject_data = io_api.load(
                root=raw_data_dir.as_posix(),
                reader=device.SubjectState,
                start=pd.Timestamp(chunk_start),
                end=pd.Timestamp(chunk_end),
            )

        self.insert1(key)
        self.Time.insert(
            (
                {
                    **key,
                    "subject": r.id,
                    "event_code": self._enter_exit_event_mapper[r.event],
                    "enter_exit_time": r.name,
                }
                for _, r in subject_data.iterrows()
                if r.id in subject_list
            ),
            skip_duplicates=True,
        )


@schema
class SubjectWeight(dj.Imported):
    definition = """  # Records of subjects weights
    -> Chunk
    """

    class WeightTime(dj.Part):
        definition = """  # # Timestamps of each subject weight measurements
        -> master
        -> Experiment.Subject
        weight_time: datetime(6)  # datetime of subject weighting
        ---
        weight: float  #
        """

    def make(self, key):
        subject_list = (Experiment.Subject & key).fetch("subject")
        chunk_start, chunk_end = (Chunk & key).fetch1("chunk_start", "chunk_end")
        raw_data_dir = Experiment.get_data_directory(key)
        if key["experiment_name"] in ("exp0.1-r0", "social0-r1"):
            subject_data = _load_legacy_subjectdata(
                key["experiment_name"],
                raw_data_dir.as_posix(),
                pd.Timestamp(chunk_start),
                pd.Timestamp(chunk_end),
            )
        else:
            device = _device_schema_mapping[key["experiment_name"]].ExperimentalMetadata
            subject_data = io_api.load(
                root=raw_data_dir.as_posix(),
                reader=device.SubjectState,
                start=pd.Timestamp(chunk_start),
                end=pd.Timestamp(chunk_end),
            )

        self.insert1(key)
        self.WeightTime.insert(
            (
                {**key, "subject": r.id, "weight": r.weight, "weight_time": r.name}
                for _, r in subject_data.iterrows()
                if r.id in subject_list
            ),
            skip_duplicates=True,
        )


@schema
class ExperimentLog(dj.Imported):
    definition = """  # Experimenter's annotations
    -> Chunk
    """

    class Message(dj.Part):
        definition = """
        -> master
        message_time: datetime(6)  # datetime of the annotation
        ---
        message_type: varchar(32)
        message: varchar(1000)
        """

    def make(self, key):
        chunk_start, chunk_end = (Chunk & key).fetch1("chunk_start", "chunk_end")

        # Populate the part table
        raw_data_dir = Experiment.get_data_directory(key)
        device = _device_schema_mapping[key["experiment_name"]].ExperimentalMetadata

        try:
            # handles corrupted files - issue: https://github.com/SainsburyWellcomeCentre/aeon_mecha/issues/153
            log_messages = io_api.load(
                root=raw_data_dir.as_posix(),
                reader=device.MessageLog,
                start=pd.Timestamp(chunk_start),
                end=pd.Timestamp(chunk_end),
            )
        except IndexError:
            logger.warning("Can't read from device.MessageLog")
            log_messages = pd.DataFrame()

        state_messages = io_api.load(
            root=raw_data_dir.as_posix(),
            reader=device.EnvironmentState,
            start=pd.Timestamp(chunk_start),
            end=pd.Timestamp(chunk_end),
        )

        self.insert1(key)
        self.Message.insert(
            (
                {
                    **key,
                    "message_time": r.name,
                    "message": r.message,
                    "message_type": r.type,
                }
                for _, r in log_messages.iterrows()
            ),
            skip_duplicates=True,
        )
        self.Message.insert(
            (
                {
                    **key,
                    "message_time": r.name,
                    "message": r.state,
                    "message_type": "EnvironmentState",
                }
                for _, r in state_messages.iterrows()
            ),
            skip_duplicates=True,
        )


# ------------------- EVENTS --------------------
@schema
class FoodPatchEvent(dj.Imported):
    definition = """  # events associated with a given ExperimentFoodPatch
    -> Chunk
    -> ExperimentFoodPatch
    event_number: smallint
    ---
    event_time: datetime(6)  # event time
    -> EventType
    """

    @property
    def key_source(self):
        """Only the combination of Chunk and ExperimentFoodPatch with overlapping time
        +  Chunk(s) that started after FoodPatch install time and ended before FoodPatch remove time
        +  Chunk(s) that started after FoodPatch install time for FoodPatch that are not yet removed.
        """

        return (
            Chunk * ExperimentFoodPatch.join(ExperimentFoodPatch.RemovalTime, left=True)
            & "chunk_start >= food_patch_install_time"
            & 'chunk_start < IFNULL(food_patch_remove_time, "2200-01-01")'
        )

    def make(self, key):
        chunk_start, chunk_end, dir_type = (Chunk & key).fetch1(
            "chunk_start", "chunk_end", "directory_type"
        )
        food_patch_description = (ExperimentFoodPatch & key).fetch1("food_patch_description")

        raw_data_dir = Experiment.get_data_directory(key, directory_type=dir_type)

        device = getattr(_device_schema_mapping[key["experiment_name"]], food_patch_description)

        pellet_data = pd.concat(
            [
                io_api.load(
                    root=raw_data_dir.as_posix(),
                    reader=device.DeliverPellet,
                    start=pd.Timestamp(chunk_start),
                    end=pd.Timestamp(chunk_end),
                ),
                io_api.load(
                    root=raw_data_dir.as_posix(),
                    reader=device.BeamBreak,
                    start=pd.Timestamp(chunk_start),
                    end=pd.Timestamp(chunk_end),
                ),
            ]
        )
        pellet_data.sort_index(inplace=True)

        if not len(pellet_data):
            event_list = [
                {
                    **key,
                    "event_number": 0,
                    "event_time": chunk_start,
                    "event_code": 1000,
                }
            ]
        else:
            event_code_mapper = {
                name: code for code, name in zip(*EventType.fetch("event_code", "event_type"))
            }
            event_list = [
                {
                    **key,
                    "event_number": r_idx,
                    "event_time": r_time,
                    "event_code": event_code_mapper[r.event],
                }
                for r_idx, (r_time, r) in enumerate(pellet_data.iterrows())
            ]

        self.insert(event_list)


@schema
class FoodPatchWheel(dj.Imported):
    definition = """  # Wheel data associated with a given ExperimentFoodPatch
    -> Chunk
    -> ExperimentFoodPatch
    ---
    timestamps:        longblob   # (datetime) timestamps of wheel encoder data
    angle:             longblob   # measured angles of the wheel
    intensity:         longblob
    """

    @property
    def key_source(self):
        """Only the combination of Chunk and ExperimentFoodPatch with overlapping time
        +  Chunk(s) that started after FoodPatch install time and ended before FoodPatch remove time
        +  Chunk(s) that started after FoodPatch install time for FoodPatch that are not yet removed.
        """
        return (
            Chunk * ExperimentFoodPatch.join(ExperimentFoodPatch.RemovalTime, left=True)
            & "chunk_start >= food_patch_install_time"
            & 'chunk_start < IFNULL(food_patch_remove_time, "2200-01-01")'
        )

    def make(self, key):
        chunk_start, chunk_end, dir_type = (Chunk & key).fetch1(
            "chunk_start", "chunk_end", "directory_type"
        )
        food_patch_description = (ExperimentFoodPatch & key).fetch1("food_patch_description")

        raw_data_dir = Experiment.get_data_directory(key, directory_type=dir_type)

        device = getattr(_device_schema_mapping[key["experiment_name"]], food_patch_description)

        wheel_data = io_api.load(
            root=raw_data_dir.as_posix(),
            reader=device.Encoder,
            start=pd.Timestamp(chunk_start),
            end=pd.Timestamp(chunk_end),
        )

        self.insert1(
            {
                **key,
                "timestamps": wheel_data.index.values,
                "angle": wheel_data.angle.values,
                "intensity": wheel_data.intensity.values,
            }
        )

    @classmethod
    def get_wheel_data(cls, experiment_name, start, end, patch_name="Patch1", using_aeon_io=False):
        if using_aeon_io:
            key = {"experiment_name": experiment_name}
            raw_data_dir = Experiment.get_data_directory(key)

            device = getattr(_device_schema_mapping[key["experiment_name"]], patch_name)

            wheel_data = io_api.load(
                root=raw_data_dir.as_posix(),
                reader=device.Encoder,
                start=pd.Timestamp(start),
                end=pd.Timestamp(end),
            )
        else:
            table = cls * Chunk * ExperimentFoodPatch
            obj_restriction = {
                "experiment_name": experiment_name,
                "food_patch_description": patch_name,
            }
            start_attr, end_attr = "chunk_start", "chunk_end"
            fetch_attrs = ["timestamps", "angle"]

            start_restriction = f'"{start}" BETWEEN {start_attr} AND {end_attr}'
            end_restriction = f'"{end}" BETWEEN {start_attr} AND {end_attr}'

            start_query = table & obj_restriction & start_restriction
            end_query = table & obj_restriction & end_restriction
            if not (start_query and end_query):
                raise ValueError(f"No wheel data found between {start} and {end}")

            time_restriction = (
                f'{start_attr} >= "{start_query.fetch1(start_attr)}"'
                f' AND {start_attr} < "{end_query.fetch1(end_attr)}"'
            )

            fetched_data = (table & obj_restriction & time_restriction).fetch(
                *fetch_attrs, order_by=start_attr
            )

            if not len(fetched_data[0]):
                raise ValueError(f"No wheel data found between {start} and {end}")

            timestamp_attr = next(attr for attr in fetch_attrs if "timestamps" in attr)

            # stack and structure in pandas DataFrame
            wheel_data = pd.DataFrame({k: np.hstack(v) for k, v in zip(fetch_attrs, fetched_data)})
            wheel_data.set_index(timestamp_attr, inplace=True)

            time_mask = np.logical_and(wheel_data.index >= start, wheel_data.index < end)

            wheel_data = wheel_data[time_mask]

        wheel_data["distance_travelled"] = analysis_utils.distancetravelled(wheel_data["angle"])
        return wheel_data


@schema
class WheelState(dj.Imported):
    definition = """  # Wheel states associated with a given ExperimentFoodPatch
    -> Chunk
    -> ExperimentFoodPatch
    """

    class Time(dj.Part):
        definition = """  # Threshold, d1, delta state of the wheel
        -> master
        state_timestamp: datetime(6)
        ---
        threshold: float
        d1: float
        delta: float
        """

    @property
    def key_source(self):
        """Only the combination of Chunk and ExperimentFoodPatch with overlapping time
        +  Chunk(s) that started after FoodPatch install time and ended before FoodPatch remove time
        +  Chunk(s) that started after FoodPatch install time for FoodPatch that are not yet removed.
        """
        return (
            Chunk * ExperimentFoodPatch.join(ExperimentFoodPatch.RemovalTime, left=True)
            & "chunk_start >= food_patch_install_time"
            & 'chunk_start < IFNULL(food_patch_remove_time, "2200-01-01")'
        )

    def make(self, key):
        chunk_start, chunk_end, dir_type = (Chunk & key).fetch1(
            "chunk_start", "chunk_end", "directory_type"
        )
        food_patch_description = (ExperimentFoodPatch & key).fetch1("food_patch_description")
        raw_data_dir = Experiment.get_data_directory(key, directory_type=dir_type)

        device = getattr(_device_schema_mapping[key["experiment_name"]], food_patch_description)

        wheel_state = io_api.load(
            root=raw_data_dir.as_posix(),
            reader=device.DepletionState,
            start=pd.Timestamp(chunk_start),
            end=pd.Timestamp(chunk_end),
        )

        # handles rare cases of duplicated state-timestamp
        wheel_state = wheel_state[~wheel_state.index.duplicated(keep="first")]

        self.insert1(key)
        self.Time.insert(
            [
                {
                    **key,
                    "state_timestamp": r.name,
                    "threshold": r.threshold,
                    "d1": r.d1,
                    "delta": r.delta,
                }
                for _, r in wheel_state.iterrows()
            ]
        )


@schema
class WeightMeasurement(dj.Imported):
    definition = """  # Raw scale measurement associated with a given ExperimentScale
    -> Chunk
    -> ExperimentWeightScale
    ---
    timestamps:        longblob   # (datetime) timestamps of scale data
    weight:            longblob   # measured weights
    confidence:        longblob   # confidence level of the measured weights [0-1]
    """

    @property
    def key_source(self):
        """Only the combination of Chunk and ExperimentWeightScale with overlapping time
        +  Chunk(s) that started after WeightScale install time and ended before WeightScale remove time
        +  Chunk(s) that started after WeightScale install time for WeightScale that are not yet removed.
        """
        return (
            Chunk * ExperimentWeightScale.join(ExperimentWeightScale.RemovalTime, left=True)
            & "chunk_start >= weight_scale_install_time"
            & 'chunk_start < IFNULL(weight_scale_remove_time, "2200-01-01")'
        )

    def make(self, key):
        chunk_start, chunk_end, dir_type = (Chunk & key).fetch1(
            "chunk_start", "chunk_end", "directory_type"
        )

        raw_data_dir = Experiment.get_data_directory(key, directory_type=dir_type)

        weight_scale_description = (ExperimentWeightScale & key).fetch1("weight_scale_description")

        # in some epochs/chunks, the food patch device was mapped to "Nest"
        for device_name in (weight_scale_description, "Nest"):
            device = getattr(_device_schema_mapping[key["experiment_name"]], device_name)
            weight_data = io_api.load(
                root=raw_data_dir.as_posix(),
                reader=device.WeightRaw,
                start=pd.Timestamp(chunk_start),
                end=pd.Timestamp(chunk_end),
            )
            if len(weight_data):
                break
        else:
            raise ValueError(f"No weight measurement found for {key}")

        weight_data.sort_index(inplace=True)
        self.insert1(
            {
                **key,
                "timestamps": weight_data.index.values,
                "weight": weight_data.value.values,
                "confidence": weight_data.stable.values.astype(float),
            }
        )


@schema
class WeightMeasurementFiltered(dj.Imported):
    definition = """  # Raw scale measurement associated with a given ExperimentScale
    -> WeightMeasurement
    ---
    weight_filtered:       longblob     # measured weights filtered
    weight_subject_timestamps: longblob # (datetime) timestamps of weight_subject data
    weight_subject:        longblob     #
    """

    def make(self, key):
        chunk_start, chunk_end, dir_type = (Chunk & key).fetch1(
            "chunk_start", "chunk_end", "directory_type"
        )
        raw_data_dir = Experiment.get_data_directory(key, directory_type=dir_type)
        weight_scale_description = (ExperimentWeightScale & key).fetch1("weight_scale_description")

        # in some epochs/chunks, the food patch device was mapped to "Nest"
        for device_name in (weight_scale_description, "Nest"):
            device = getattr(_device_schema_mapping[key["experiment_name"]], device_name)
            weight_filtered = io_api.load(
                root=raw_data_dir.as_posix(),
                reader=device.WeightFiltered,
                start=pd.Timestamp(chunk_start),
                end=pd.Timestamp(chunk_end),
            )
            if len(weight_filtered):
                break
        else:
            raise ValueError(
                f"No filtered weight measurement found for {key} - this is truly unexpected - a bug?"
            )

        weight_subject = io_api.load(
            root=raw_data_dir.as_posix(),
            reader=device.WeightSubject,
            start=pd.Timestamp(chunk_start),
            end=pd.Timestamp(chunk_end),
        )

        assert len(weight_filtered)

        weight_filtered.sort_index(inplace=True)
        weight_subject.sort_index(inplace=True)
        self.insert1(
            {
                **key,
                "weight_filtered": weight_filtered.value.values,
                "weight_subject_timestamps": weight_subject.index.values,
                "weight_subject": weight_subject.value.values,
            }
        )


# ---- Task Protocol categorization ----


@schema
class TaskProtocol(dj.Lookup):
    definition = """
    task_protocol: int
    ---
    protocol_params: longblob
    protocol_description: varchar(255)
    """


# ---- HELPERS ----


def _get_all_chunks(experiment_name, device_name):
    raw_data_dirs = Experiment.get_data_directories(
        {"experiment_name": experiment_name},
        directory_types=["quality-control", "raw"],
        as_posix=True,
    )
    raw_data_dirs = {
        dir_type: pathlib.Path(data_dir)
        for dir_type, data_dir in zip(["quality-control", "raw"], raw_data_dirs)
        if data_dir
    }

    if not raw_data_dirs:
        raise ValueError(f"No raw data directory found for experiment: {experiment_name}")

    chunkdata = io_api.load(
        root=list(raw_data_dirs.values()),
        reader=io_reader.Chunk(pattern=device_name + "*", extension="csv"),
    )

    return chunkdata, raw_data_dirs


def _match_experiment_directory(experiment_name, path, directories):
    for k, v in directories.items():
        raw_data_dir = v
        if pathlib.Path(raw_data_dir) in list(path.parents):
            directory = (
                Experiment.Directory.proj("repository_name")
                & {"experiment_name": experiment_name, "directory_type": k}
            ).fetch1()
            repo_path = paths.get_repository_path(directory.pop("repository_name"))
            break
    else:
        raise FileNotFoundError(f"Unable to identify the directory" f" where this chunk is from: {path}")

    return raw_data_dir, directory, repo_path


def _load_legacy_subjectdata(experiment_name, data_dir, start, end):
    assert experiment_name in ("exp0.1-r0", "social0-r1")

    reader = io_reader.Subject("SessionData_2")
    subject_data = io_api.load(
        data_dir,
        reader=reader,
        start=start,
        end=end,
    )

    subject_data.replace("Start", "Enter", inplace=True)
    subject_data.replace("End", "Exit", inplace=True)

    if not len(subject_data):
        return subject_data

    if experiment_name == "social0-r1":
        from aeon.dj_pipeline.create_experiments.create_socialexperiment_0 import fixID

        sessdf = subject_data.copy()
        sessdf = sessdf[~sessdf.id.str.contains("test")]
        sessdf = sessdf[~sessdf.id.str.contains("jeff")]
        sessdf = sessdf[~sessdf.id.str.contains("OAA")]
        sessdf = sessdf[~sessdf.id.str.contains("rew")]
        sessdf = sessdf[~sessdf.id.str.contains("Animal")]
        sessdf = sessdf[~sessdf.id.str.contains("white")]

        valid_ids = (Experiment.Subject & {"experiment_name": experiment_name}).fetch("subject")

        fix = lambda x: fixID(x, valid_ids=list(valid_ids))
        sessdf.id = sessdf.id.apply(fix)

        multi_ids = sessdf[sessdf.id.str.contains(";")]
        multi_ids_rows = []
        for _, r in multi_ids.iterrows():
            for i in r.id.split(";"):
                multi_ids_rows.append({"time": r.name, "id": i, "weight": r.weight, "event": r.event})
        multi_ids_rows = pd.DataFrame(multi_ids_rows)
        if len(multi_ids_rows):
            multi_ids_rows.set_index("time", inplace=True)

        subject_data = pd.concat([sessdf[~sessdf.id.str.contains(";")], multi_ids_rows])
        subject_data.sort_index(inplace=True)

    return subject_data<|MERGE_RESOLUTION|>--- conflicted
+++ resolved
@@ -5,14 +5,10 @@
 import numpy as np
 import pandas as pd
 
+from aeon.io import api as io_api
+from aeon.io import schemas as aeon_schema
+from aeon.io import reader as io_reader
 from aeon.analysis import utils as analysis_utils
-from aeon.io import api as io_api
-<<<<<<< HEAD
-=======
-from aeon.io import schemas as aeon_schema
->>>>>>> 8683fee5
-from aeon.io import reader as io_reader
-from aeon.schema import dataset as aeon_schema
 
 from . import get_schema_name
 from .utils import paths
