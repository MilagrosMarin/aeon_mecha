import datetime
from datetime import time

import datajoint as dj
import numpy as np
import pandas as pd

from .. import acquisition, dict_to_uuid, get_schema_name, lab, qc, tracking
from .visit import Visit, VisitEnd

schema = dj.schema(get_schema_name("visit_analysis"))


# ---------- Position Filtering Method ------------------


@schema
class PositionFilteringMethod(dj.Lookup):
    definition = """
    pos_filter_method: varchar(16)  
    
    ---
    pos_filter_method_description: varchar(256)
    """

    contents = [("Kalman", "Online DeepLabCut as part of Bonsai workflow")]


@schema
class PositionFilteringParamSet(dj.Lookup):
    definition = """  # Parameter set used in a particular PositionFilteringMethod
    pos_filter_paramset_id:  smallint
    ---
    -> PositionFilteringMethod    
    paramset_description: varchar(128)
    param_set_hash: uuid
    unique index (param_set_hash)
    params: longblob  # dictionary of all applicable parameters
    """


# ---------- Animal Position per Visit ------------------


@schema
class VisitSubjectPosition(dj.Computed):
    definition = """  # Animal position during a visit
    -> Visit
    -> acquisition.Chunk
    """

    class TimeSlice(dj.Part):
        definition = """
        # A short time-slice (e.g. 10 minutes) of the recording of a given animal for a visit
        -> master
        time_slice_start: datetime(6)   # datetime of the start of this time slice
        ---
        time_slice_end: datetime(6)     # datetime of the end of this time slice
        timestamps:        longblob     # (datetime) timestamps of the position data
        position_x:        longblob     # (px) animal's x-position, in the arena's coordinate frame
        position_y:        longblob     # (px) animal's y-position, in the arena's coordinate frame
        position_z=null:   longblob     # (px) animal's z-position, in the arena's coordinate frame
        area=null:         longblob     # (px^2) animal's size detected in the camera
        """

    _time_slice_duration = datetime.timedelta(hours=0, minutes=10, seconds=0)

    @property
    def key_source(self):
        """
        Chunk for all visits:
        + visit_start during this Chunk - i.e. first chunk of the visit
        + visit_end during this Chunk - i.e. last chunk of the visit
        + chunk starts after visit_start and ends before visit_end (or NOW() - i.e. ongoing visits)
        """
        return (
            Visit.join(VisitEnd, left=True).proj(visit_end="IFNULL(visit_end, NOW())")
            * acquisition.Chunk
            & acquisition.SubjectEnterExit
            & [
                "visit_start BETWEEN chunk_start AND chunk_end",
                "visit_end BETWEEN chunk_start AND chunk_end",
                "chunk_start >= visit_start AND chunk_end <= visit_end",
            ]
            & 'experiment_name in ("exp0.2-r0")'
            & "chunk_start < chunk_end"  # in some chunks, end timestamp comes before start (timestamp error)
        )

    def make(self, key):
        chunk_start, chunk_end = (acquisition.Chunk & key).fetch1(
            "chunk_start", "chunk_end"
        )

        # -- Determine the time to start time_slicing in this chunk
        if chunk_start < key["visit_start"] < chunk_end:
            # For chunk containing the visit_start - i.e. first chunk of this visit
            start_time = key["visit_start"]
        else:
            # For chunks after the first chunk of this visit
            start_time = chunk_start

        # -- Determine the time to end time_slicing in this chunk
        if VisitEnd & key:  # finished visit
            visit_end = (VisitEnd & key).fetch1("visit_end")
            end_time = min(chunk_end, visit_end)
        else:  # ongoing visit
            # get the enter/exit events in this chunk that are after the visit_start
            next_enter_exit_events = (
                acquisition.SubjectEnterExit.Time * acquisition.EventType
                & key
                & f'enter_exit_time > "{key["visit_start"]}"'
            )
            if not next_enter_exit_events:
                # No enter/exit event: time_slices from this whole chunk
                end_time = chunk_end
            else:
                next_event = next_enter_exit_events.fetch(
                    as_dict=True, order_by="enter_exit_time DESC", limit=1
                )[0]
                if next_event["event_type"] == "SubjectEnteredArena":
                    raise ValueError(f"Bad Visit - never exited visit")
                end_time = next_event["enter_exit_time"]

        # -- Retrieve position data
        camera_name = acquisition._ref_device_mapping[key["experiment_name"]]

        assert (
            len(set((tracking.CameraTracking.Object & key).fetch("object_id"))) == 1
        ), "More than one unique object ID found - multiple animal/object mapping not yet supported"

<<<<<<< HEAD
        object_id = (tracking.CameraTracking.Object & key).fetch1("object_id")
=======
        object_id = (tracking.CameraTracking.Object & key).fetch("object_id")[0]
>>>>>>> d251ea20

        positiondata = tracking.CameraTracking.get_object_position(
            experiment_name=key["experiment_name"],
            camera_name=camera_name,
            object_id=object_id,
            start=chunk_start,
            end=chunk_end,
        )

        if not len(positiondata):
            raise ValueError(f"No position data between {chunk_start} and {chunk_end}")

        timestamps = positiondata.index.values
        x = positiondata.position_x.values
        y = positiondata.position_y.values
        z = np.full_like(x, 0.0)
        area = positiondata.area.values

        chunk_time_slices = []
        time_slice_start = start_time
        while time_slice_start < end_time:
            time_slice_end = time_slice_start + min(
                self._time_slice_duration, end_time - time_slice_start
            )
            in_time_slice = np.logical_and(
                timestamps >= time_slice_start, timestamps < time_slice_end
            )
            chunk_time_slices.append(
                {
                    **key,
                    "time_slice_start": time_slice_start,
                    "time_slice_end": time_slice_end,
                    "timestamps": timestamps[in_time_slice],
                    "position_x": x[in_time_slice],
                    "position_y": y[in_time_slice],
                    "position_z": z[in_time_slice],
                    "area": area[in_time_slice],
                }
            )
            time_slice_start = time_slice_end

        self.insert1(key)
        self.TimeSlice.insert(chunk_time_slices)


# -------------- Visit-level analysis ---------------------


@schema
class VisitTimeDistribution(dj.Computed):
    definition = """
    -> Visit
    visit_end : datetime(6)
    visit_date: date
    day_duration: float               # total duration (in hours)
    ---
    time_fraction_in_corridor: float  # fraction of time the animal spent in the corridor in this visit
    in_corridor: longblob             # array of indices for when the animal is in the corridor (index into the position data)
    time_fraction_in_arena: float     # fraction of time the animal spent in the arena in this visit
    in_arena: longblob                # array of indices for when the animal is in the arena (index into the position data)
    """

    class Nest(dj.Part):
        definition = """  # Time spent in nest
        -> master
        -> lab.ArenaNest
        ---
        time_fraction_in_nest: float  # fraction of time the animal spent in this nest in this visit
        in_nest: longblob             # array of indices for when the animal is in this nest (index into the position data)
        """

    class FoodPatch(dj.Part):
        definition = """ # Time spent in food patch
        -> master
        -> acquisition.ExperimentFoodPatch
        ---
        time_fraction_in_patch: float  # fraction of time the animal spent on this patch in this visit
        in_patch: longblob             # array of indices for when the animal is in this patch (index into the position data)
        """

    # Work on finished visits
    key_source = Visit & (
        VisitEnd * VisitSubjectPosition.TimeSlice & "time_slice_end = visit_end"
    )

    def make(self, key):

        visit_start, visit_end = (VisitEnd & key).fetch1("visit_start", "visit_end")

        visit_dates = pd.date_range(
            start=pd.Timestamp(visit_start.date()), end=pd.Timestamp(visit_end.date())
        )

        for visit_date in visit_dates:

            print(visit_date)

            day_start = datetime.datetime.combine((visit_date).date(), time.min)
            day_end = datetime.datetime.combine((visit_date).date(), time.max)

            day_start = max(day_start, visit_start)
            day_end = min(day_end, visit_end)

            # duration of the visit on the date
            day_duration = round(
                (day_end - day_start) / datetime.timedelta(hours=1),
                3,
            )

            # subject's position data in the time_slices per day
            slice_keys = (
                VisitSubjectPosition.TimeSlice
                & f'time_slice_start >= "{day_start}"'
                & f'time_slice_start <= "{day_end}"'
            ).fetch("KEY")

            fetch_attrs = ["timestamps", "position_x", "position_y", "area"]
            attrs_to_scale = ["position_x", "position_y"]
            scale_factor = tracking.pixel_scale

            fetched_data = (VisitSubjectPosition.TimeSlice & slice_keys).fetch(
                *fetch_attrs
            )

            timestamp_attr = next(attr for attr in fetch_attrs if "timestamps" in attr)

            # stack and structure in pandas DataFrame
            position = pd.DataFrame(
                {
                    k: np.hstack(v) * scale_factor
                    if k in attrs_to_scale
                    else np.hstack(v)
                    for k, v in zip(fetch_attrs, fetched_data)
                }
            )
            position.set_index(timestamp_attr, inplace=True)

            time_mask = np.logical_and(
                position.index >= day_start, position.index < day_end
            )
            position[time_mask]
            position.rename(
                columns={"position_x": "x", "position_y": "y"}, inplace=True
            )

            # filter for objects of the correct size
            valid_position = (position.area > 0) & (position.area < 1000)
            position[~valid_position] = np.nan

            # in corridor
            distance_from_center = tracking.compute_distance(
                position[["x", "y"]],
                (tracking.arena_center_x, tracking.arena_center_y),
            )
            in_corridor = (distance_from_center < tracking.arena_outer_radius) & (
                distance_from_center > tracking.arena_inner_radius
            )

            in_arena = ~in_corridor

            # in nests - loop through all nests in this experiment
            in_nest_times = []
            for nest_key in (lab.ArenaNest & key).fetch("KEY"):
                in_nest = tracking.is_position_in_nest(position, nest_key)
                in_nest_times.append(
                    {
                        **key,
                        **nest_key,
                        "visit_end": visit_end,
                        "visit_date": visit_date.date(),
                        "day_duration": day_duration,
                        "time_fraction_in_nest": in_nest.mean(),
                        "in_nest": in_nest,
                    }
                )
                in_arena = in_arena & ~in_nest

            # in food patches - loop through all in-use patches during this visit
            query = acquisition.ExperimentFoodPatch.join(
                acquisition.ExperimentFoodPatch.RemovalTime, left=True
            )

            food_patch_keys = (
                query
                & (
                    VisitSubjectPosition
                    * acquisition.ExperimentFoodPatch.join(
                        acquisition.ExperimentFoodPatch.RemovalTime, left=True
                    )
                    & key
                    & f'"{day_start}" >= food_patch_install_time'
                    & f'"{day_end}" < IFNULL(food_patch_remove_time, "2200-01-01")'
                ).fetch("KEY")
            ).fetch("KEY")

            in_food_patch_times = []

            for food_patch_key in food_patch_keys:
                # wheel data
                food_patch_description = (
                    acquisition.ExperimentFoodPatch & food_patch_key
                ).fetch1("food_patch_description")
                wheel_data = acquisition.FoodPatchWheel.get_wheel_data(
                    experiment_name=key["experiment_name"],
                    start=pd.Timestamp(day_start),
                    end=pd.Timestamp(day_end),
                    patch_name=food_patch_description,
                    using_aeon_io=True,
                )

                patch_position = (
                    dj.U(
                        "food_patch_serial_number",
                        "food_patch_position_x",
                        "food_patch_position_y",
                        "food_patch_description",
                    )
                    & acquisition.ExperimentFoodPatch
                    * acquisition.ExperimentFoodPatch.Position
                    & food_patch_key
                ).fetch1("food_patch_position_x", "food_patch_position_y")

                in_patch = tracking.is_in_patch(
                    position,
                    patch_position,
                    wheel_data.distance_travelled,
                    patch_radius=0.2,
                )

                in_food_patch_times.append(
                    {
                        **key,
                        **food_patch_key,
                        "visit_end": visit_end,
                        "visit_date": visit_date.date(),
                        "day_duration": day_duration,
                        "visit_date": visit_date.date(),
                        "time_fraction_in_patch": in_patch.mean(),
                        "in_patch": in_patch.values,
                    }
                )

                in_arena = in_arena & ~in_patch

            self.insert1(
                {
                    **key,
                    "visit_end": visit_end,
                    "visit_date": visit_date.date(),
                    "day_duration": day_duration,
                    "time_fraction_in_corridor": in_corridor.mean(),
                    "in_corridor": in_corridor.values,
                    "time_fraction_in_arena": in_arena.mean(),
                    "in_arena": in_arena.values,
                }
            )
            self.Nest.insert(in_nest_times)
            self.FoodPatch.insert(in_food_patch_times)


@schema
class VisitSummary(dj.Computed):
    definition = """
    -> Visit
    visit_end : datetime(6)
    visit_date: date
    day_duration: float               # total duration (in hours)
    ---
    total_distance_travelled: float         # (m) total distance the animal travelled during this visit
    total_pellet_count: int                 # total pellet delivered (triggered) for all patches during this visit
    total_wheel_distance_travelled: float   # total wheel travelled distance for all patches
    """

    class FoodPatch(dj.Part):
        definition = """
        -> master
        -> acquisition.ExperimentFoodPatch
        ---
        pellet_count: int                   # number of pellets being delivered (triggered) by this patch during this visit
        wheel_distance_travelled: float     # wheel travelled distance during this visit for this patch
        """

    # Work on finished visits
    key_source = Visit & (
        VisitEnd * VisitSubjectPosition.TimeSlice & "time_slice_end = visit_end"
    )

    def make(self, key):

        visit_start, visit_end = (VisitEnd & key).fetch1("visit_start", "visit_end")

        visit_dates = pd.date_range(
            start=pd.Timestamp(visit_start.date()), end=pd.Timestamp(visit_end.date())
        )

        for visit_date in visit_dates:

            print(visit_date)

            day_start = datetime.datetime.combine((visit_date).date(), time.min)
            day_end = datetime.datetime.combine((visit_date).date(), time.max)

            day_start = max(day_start, visit_start)
            day_end = min(day_end, visit_end)

            # duration of the visit on the date
            day_duration = round(
                (day_end - day_start) / datetime.timedelta(hours=1),
                3,
            )

            ## TODO
            # # subject weights
            # weight_start = (
            #     acquisition.SubjectWeight.WeightTime & f'weight_time = "{day_start}"'
            # ).fetch1("weight")
            # weight_end = (
            #     acquisition.SubjectWeight.WeightTime & f'weight_time = "{day_end}"'
            # ).fetch1("weight")

            # subject's position data in the time_slices per day
            slice_keys = (
                VisitSubjectPosition.TimeSlice
                & f'time_slice_start >= "{day_start}"'
                & f'time_slice_start <= "{day_end}"'
            ).fetch("KEY")

            fetch_attrs = ["timestamps", "position_x", "position_y"]
            attrs_to_scale = ["position_x", "position_y"]
            scale_factor = tracking.pixel_scale

            fetched_data = (VisitSubjectPosition.TimeSlice & slice_keys).fetch(
                *fetch_attrs
            )

            timestamp_attr = next(attr for attr in fetch_attrs if "timestamps" in attr)

            # stack and structure in pandas DataFrame
            position = pd.DataFrame(
                {
                    k: np.hstack(v) * scale_factor
                    if k in attrs_to_scale
                    else np.hstack(v)
                    for k, v in zip(fetch_attrs, fetched_data)
                }
            )
            position.set_index(timestamp_attr, inplace=True)

            time_mask = np.logical_and(
                position.index >= day_start, position.index < day_end
            )
            position[time_mask]
            position.rename(
                columns={"position_x": "x", "position_y": "y"}, inplace=True
            )

            position_diff = np.sqrt(
                np.square(np.diff(position.x)) + np.square(np.diff(position.y))
            )
            total_distance_travelled = np.nancumsum(position_diff)[-1]

            # in food patches - loop through all in-use patches during this visit
            query = acquisition.ExperimentFoodPatch.join(
                acquisition.ExperimentFoodPatch.RemovalTime, left=True
            )

            food_patch_keys = (
                query
                & (
                    VisitSubjectPosition
                    * acquisition.ExperimentFoodPatch.join(
                        acquisition.ExperimentFoodPatch.RemovalTime, left=True
                    )
                    & key
                    & f'"{day_start}" >= food_patch_install_time'
                    & f'"{day_end}" < IFNULL(food_patch_remove_time, "2200-01-01")'
                ).fetch("KEY")
            ).fetch("KEY")

            food_patch_statistics = []

            for food_patch_key in food_patch_keys:
                pellet_events = (
                    acquisition.FoodPatchEvent * acquisition.EventType
                    & food_patch_key
                    & 'event_type = "TriggerPellet"'
                    & f'event_time BETWEEN "{day_start}" AND "{day_end}"'
                ).fetch("event_time")
                # wheel data
                food_patch_description = (
                    acquisition.ExperimentFoodPatch & food_patch_key
                ).fetch1("food_patch_description")
                wheel_data = acquisition.FoodPatchWheel.get_wheel_data(
                    experiment_name=key["experiment_name"],
                    start=pd.Timestamp(day_start),
                    end=pd.Timestamp(day_end),
                    patch_name=food_patch_description,
                    using_aeon_io=True,
                )

                food_patch_statistics.append(
                    {
                        **key,
                        **food_patch_key,
                        "visit_end": visit_end,
                        "visit_date": visit_date.date(),
                        "day_duration": day_duration,
                        "pellet_count": len(pellet_events),
                        "wheel_distance_travelled": wheel_data.distance_travelled.values[
                            -1
                        ],
                    }
                )

            total_pellet_count = np.sum(
                [p["pellet_count"] for p in food_patch_statistics]
            )
            total_wheel_distance_travelled = np.sum(
                [p["wheel_distance_travelled"] for p in food_patch_statistics]
            )

            self.insert1(
                {
                    **key,
                    "visit_end": visit_end,
                    "visit_date": visit_date.date(),
                    "day_duration": day_duration,
                    "total_pellet_count": total_pellet_count,
                    "total_wheel_distance_travelled": total_wheel_distance_travelled,
                    # "change_in_weight": weight_end - weight_start,
                    "total_distance_travelled": total_distance_travelled,
                }
            )
            self.FoodPatch.insert(food_patch_statistics)<|MERGE_RESOLUTION|>--- conflicted
+++ resolved
@@ -128,11 +128,7 @@
             len(set((tracking.CameraTracking.Object & key).fetch("object_id"))) == 1
         ), "More than one unique object ID found - multiple animal/object mapping not yet supported"
 
-<<<<<<< HEAD
         object_id = (tracking.CameraTracking.Object & key).fetch1("object_id")
-=======
-        object_id = (tracking.CameraTracking.Object & key).fetch("object_id")[0]
->>>>>>> d251ea20
 
         positiondata = tracking.CameraTracking.get_object_position(
             experiment_name=key["experiment_name"],
