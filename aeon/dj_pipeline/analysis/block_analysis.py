import json
import datajoint as dj
import numpy as np
import pandas as pd
import plotly.express as px
import plotly.graph_objs as go
from matplotlib import path as mpl_path
from datetime import datetime

from aeon.analysis import utils as analysis_utils
from aeon.dj_pipeline import acquisition, fetch_stream, get_schema_name, streams, tracking
from aeon.dj_pipeline.analysis.visit import filter_out_maintenance_periods, get_maintenance_periods

schema = dj.schema(get_schema_name("block_analysis"))
logger = dj.logger


@schema
class Block(dj.Manual):
    definition = """
    -> acquisition.Experiment
    block_start: datetime(6)
    ---
    block_end=null: datetime(6)
    """


@schema
class BlockDetection(dj.Computed):
    definition = """
    -> acquisition.Environment
    """

    def make(self, key):
        """On a per-chunk basis, check for the presence of new block, insert into Block table."""
        # find the 0s
        # that would mark the start of a new block
        # In the BlockState data - if the 0 is the first index - look back at the previous chunk
        #   if the previous timestamp belongs to a previous epoch -> block_end is the previous timestamp
        #   else block_end is the timestamp of this 0
        chunk_start, chunk_end = (acquisition.Chunk & key).fetch1("chunk_start", "chunk_end")
        exp_key = {"experiment_name": key["experiment_name"]}
        # only consider the time period between the last block and the current chunk
        previous_block = Block & exp_key & f"block_start <= '{chunk_start}'"
        if previous_block:
            previous_block_key = previous_block.fetch("KEY", limit=1, order_by="block_start DESC")[0]
            previous_block_start = previous_block_key["block_start"]
        else:
            previous_block_key = None
            previous_block_start = (acquisition.Chunk & exp_key).fetch(
                "chunk_start", limit=1, order_by="chunk_start"
            )[0]

        chunk_restriction = acquisition.create_chunk_restriction(
            key["experiment_name"], previous_block_start, chunk_end
        )

        # detecting block end times
        # pellet count reset - find 0s in BlockState

        block_state_query = acquisition.Environment.BlockState & exp_key & chunk_restriction
        block_state_df = fetch_stream(block_state_query)
        block_state_df.index = block_state_df.index.round(
            "us"
        )  # timestamp precision in DJ is only at microseconds
        block_state_df = block_state_df.loc[
            (block_state_df.index > previous_block_start) & (block_state_df.index <= chunk_end)
        ]

        block_ends = block_state_df[block_state_df.pellet_ct == 0]
        # account for the double 0s - find any 0s that are within 1 second of each other, remove the 2nd one
        double_0s = block_ends.index.to_series().diff().dt.total_seconds() < 1
        # find the indices of the 2nd 0s and remove
        double_0s = double_0s.shift(-1).fillna(False)
        block_ends = block_ends[~double_0s]

        block_entries = []
        for idx, block_end in enumerate(block_ends.index):
            if idx == 0:
                if previous_block_key:
                    # if there is a previous block - insert "block_end" for the previous block
                    previous_pellet_time = block_state_df[:block_end].index[-1]
                    previous_epoch = (
                        acquisition.Epoch.join(acquisition.EpochEnd, left=True)
                        & exp_key
                        & f"'{previous_pellet_time}' BETWEEN epoch_start AND IFNULL(epoch_end, '2200-01-01')"
                    ).fetch1("KEY")
                    current_epoch = (
                        acquisition.Epoch.join(acquisition.EpochEnd, left=True)
                        & exp_key
                        & f"'{block_end}' BETWEEN epoch_start AND IFNULL(epoch_end, '2200-01-01')"
                    ).fetch1("KEY")

                    previous_block_key["block_end"] = (
                        block_end if current_epoch == previous_epoch else previous_pellet_time
                    )
                    Block.update1(previous_block_key)
            else:
                block_entries[-1]["block_end"] = block_end
            block_entries.append({**exp_key, "block_start": block_end, "block_end": None})

        Block.insert(block_entries, skip_duplicates=True)
        self.insert1(key)


# ---- Block Analysis and Visualization ----


@schema
class BlockAnalysis(dj.Computed):
    definition = """
    -> Block
    ---
    block_duration: float  # (hour)
    """

    key_source = Block & "block_end IS NOT NULL"

    class Patch(dj.Part):
        definition = """
        -> master
        patch_name: varchar(36)  # e.g. Patch1, Patch2
        ---
        pellet_count: int
        pellet_timestamps: longblob
        wheel_cumsum_distance_travelled: longblob  # wheel's cumulative distance travelled
        wheel_timestamps: longblob
        patch_threshold: longblob
        patch_threshold_timestamps: longblob
        patch_rate: float
        patch_offset: float
        """

    class Subject(dj.Part):
        definition = """
        -> master
        subject_name: varchar(32)
        ---
        weights: longblob
        weight_timestamps: longblob
        position_x: longblob
        position_y: longblob
        position_likelihood: longblob
        position_timestamps: longblob
        cumsum_distance_travelled: longblob  # subject's cumulative distance travelled
        """

    def make(self, key):
        """Restrict, fetch and aggregate data from different streams to produce intermediate data products at a per-block level (for different patches and different subjects).
        1. Query data for all chunks within the block.
        2. Fetch streams, filter by maintenance period.
        3. Fetch subject position data (SLEAP).
        4. Aggregate and insert into the table.
        """
        block_start, block_end = (Block & key).fetch1("block_start", "block_end")

        chunk_restriction = acquisition.create_chunk_restriction(
            key["experiment_name"], block_start, block_end
        )

        # Ensure the relevant streams ingestion are caught up to this block
        chunk_keys = (acquisition.Chunk & key & chunk_restriction).fetch("KEY")
        streams_tables = (
            streams.UndergroundFeederDepletionState,
            streams.UndergroundFeederBeamBreak,
            streams.UndergroundFeederEncoder,
            tracking.SLEAPTracking,
        )
        for streams_table in streams_tables:
            if len(streams_table & chunk_keys) < len(streams_table.key_source & chunk_keys):
                raise ValueError(
                    f"BlockAnalysis Not Ready - {streams_table.__name__} not yet fully ingested for block: {key}. Skipping (to retry later)..."
                )

        self.insert1({**key, "block_duration": (block_end - block_start).total_seconds() / 3600})

        # Patch data - TriggerPellet, DepletionState, Encoder (distancetravelled)
        # For wheel data, downsample by 50x - 10Hz
        wheel_downsampling_factor = 50

        maintenance_period = get_maintenance_periods(key["experiment_name"], block_start, block_end)

        patch_query = (
            streams.UndergroundFeeder.join(streams.UndergroundFeeder.RemovalTime, left=True)
            & key
            & f'"{block_start}" >= underground_feeder_install_time'
            & f'"{block_end}" < IFNULL(underground_feeder_removal_time, "2200-01-01")'
        )
        patch_keys, patch_names = patch_query.fetch("KEY", "underground_feeder_name")

        for patch_key, patch_name in zip(patch_keys, patch_names):
            # pellet delivery and patch threshold data
            beam_break_df = fetch_stream(
                streams.UndergroundFeederBeamBreak & patch_key & chunk_restriction
            )[block_start:block_end]
            depletion_state_df = fetch_stream(
                streams.UndergroundFeederDepletionState & patch_key & chunk_restriction
            )[block_start:block_end]
            # remove NaNs from threshold column
            depletion_state_df = depletion_state_df.dropna(subset=["threshold"])
            # identify & remove invalid indices where the time difference is less than 1 second
            invalid_indices = np.where(depletion_state_df.index.to_series().diff().dt.total_seconds() < 1)[0]
            depletion_state_df = depletion_state_df.drop(depletion_state_df.index[invalid_indices])

            # find pellet times associated with each threshold update
            #   for each threshold, find the time of the next threshold update,
            #   find the closest beam break after this update time,
            #   and use this beam break time as the delivery time for the initial threshold
            pellet_ts_threshold_df = depletion_state_df.copy()
            pellet_ts_threshold_df["pellet_timestamp"] = pd.NaT
            for threshold_idx in range(len(pellet_ts_threshold_df) - 1):
                if np.isnan(pellet_ts_threshold_df.threshold.iloc[threshold_idx]):
                    continue
                next_threshold_time = pellet_ts_threshold_df.index[threshold_idx + 1]
                post_thresh_pellet_ts = beam_break_df.index[beam_break_df.index > next_threshold_time]
<<<<<<< HEAD
=======
                if post_thresh_pellet_ts.empty:
                    break
>>>>>>> 40825857
                next_beam_break = post_thresh_pellet_ts[np.searchsorted(post_thresh_pellet_ts, next_threshold_time)]
                pellet_ts_threshold_df.pellet_timestamp.iloc[threshold_idx] = next_beam_break
            # remove NaNs from pellet_timestamp column (last row)
            pellet_ts_threshold_df = pellet_ts_threshold_df.dropna(subset=["pellet_timestamp"])

            # wheel encoder data
            encoder_df = fetch_stream(streams.UndergroundFeederEncoder & patch_key & chunk_restriction)[
                block_start:block_end
            ]
            # filter out maintenance period based on logs
            pellet_ts_threshold_df = filter_out_maintenance_periods(
                pellet_ts_threshold_df,
                maintenance_period,
                block_end,
                dropna=True,
            )
            depletion_state_df = filter_out_maintenance_periods(
                depletion_state_df,
                maintenance_period,
                block_end,
                dropna=True,
            )
            encoder_df = filter_out_maintenance_periods(
                encoder_df, maintenance_period, block_end, dropna=True
            )

            encoder_df["distance_travelled"] = -1 * analysis_utils.distancetravelled(encoder_df.angle)

            if depletion_state_df.empty:
                raise ValueError(f"No depletion state data found for block {key} - patch: {patch_name}")

            if len(depletion_state_df.rate.unique()) > 1:
                # multiple patch rates per block is unexpected, log a note and pick the first rate to move forward
                AnalysisNote.insert1(
                    {
                        "note_timestamp": datetime.utcnow(),
                        "note_type": "Multiple patch rates",
                        "note": f"Found multiple patch rates for block {key} - patch: {patch_name} - rates: {depletion_state_df.rate.unique()}",
                    }
                )

            patch_rate = depletion_state_df.rate.iloc[0]
            patch_offset = depletion_state_df.offset.iloc[0]
            # handles patch rate value being INF
            patch_rate = 999999999 if np.isinf(patch_rate) else patch_rate

            self.Patch.insert1(
                {
                    **key,
                    "patch_name": patch_name,
                    "pellet_count": len(pellet_ts_threshold_df),
                    "pellet_timestamps": pellet_ts_threshold_df.pellet_timestamp.values,
                    "wheel_cumsum_distance_travelled": encoder_df.distance_travelled.values[
                        ::wheel_downsampling_factor
                    ],
                    "wheel_timestamps": encoder_df.index.values[::wheel_downsampling_factor],
                    "patch_threshold": pellet_ts_threshold_df.threshold.values,
                    "patch_threshold_timestamps": pellet_ts_threshold_df.index.values,
                    "patch_rate": patch_rate,
                    "patch_offset": patch_offset,
                }
            )

            # update block_end if last timestamp of encoder_df is before the current block_end
            if encoder_df.index[-1] < block_end:
                block_end = encoder_df.index[-1]

        # Subject data
        # Get all unique subjects that visited the environment over the entire exp;
        # For each subject, see 'type' of visit most recent to start of block
        # If "Exit", this animal was not in the block.
        subject_visits_df = fetch_stream(
            acquisition.Environment.SubjectVisits
            & key
            & f'chunk_start <= "{chunk_keys[-1]["chunk_start"]}"'
        )[:block_start]
        subject_visits_df = subject_visits_df[subject_visits_df.region == "Environment"]
        subject_names = []
        for subject_name in set(subject_visits_df.id):
            _df = subject_visits_df[subject_visits_df.id == subject_name]
            if _df.type.iloc[-1] != "Exit":
                subject_names.append(subject_name)

        for subject_name in subject_names:
            # positions - query for CameraTop, identity_name matches subject_name,
            pos_query = (
                streams.SpinnakerVideoSource
                * tracking.SLEAPTracking.PoseIdentity.proj("identity_name", anchor_part="part_name")
                * tracking.SLEAPTracking.Part
                & key
                & {
                    "spinnaker_video_source_name": "CameraTop",
                    "identity_name": subject_name,
                }
                & chunk_restriction
            )
            pos_df = fetch_stream(pos_query)[block_start:block_end]
            pos_df = filter_out_maintenance_periods(pos_df, maintenance_period, block_end)

            if pos_df.empty:
                continue

            position_diff = np.sqrt(
                np.square(np.diff(pos_df.x.astype(float))) + np.square(np.diff(pos_df.y.astype(float)))
            )
            cumsum_distance_travelled = np.concatenate([[0], np.cumsum(position_diff)])

            # weights
            weight_query = acquisition.Environment.SubjectWeight & key & chunk_restriction
            weight_df = fetch_stream(weight_query)[block_start:block_end]
            weight_df.query(f"subject_id == '{subject_name}'", inplace=True)

            self.Subject.insert1(
                {
                    **key,
                    "subject_name": subject_name,
                    "weights": weight_df.weight.values,
                    "weight_timestamps": weight_df.index.values,
                    "position_x": pos_df.x.values,
                    "position_y": pos_df.y.values,
                    "position_likelihood": pos_df.likelihood.values,
                    "position_timestamps": pos_df.index.values,
                    "cumsum_distance_travelled": cumsum_distance_travelled,
                }
            )

            # update block_end if last timestamp of pos_df is before the current block_end
            if pos_df.index[-1] < block_end:
                block_end = pos_df.index[-1]

        if block_end != (Block & key).fetch1("block_end"):
            Block.update1({**key, "block_end": block_end})
            self.update1({**key, "block_duration": (block_end - block_start).total_seconds() / 3600})


@schema
class BlockSubjectAnalysis(dj.Computed):
    definition = """
    -> BlockAnalysis
    """

    class Patch(dj.Part):
        definition = """
        -> master
        -> BlockAnalysis.Patch
        -> BlockAnalysis.Subject
        ---
        in_patch_timestamps: longblob  # timestamps in which a particular subject is spending time at a particular patch
        in_patch_time: float  # total seconds spent in this patch for this block
        pellet_count: int
        pellet_timestamps: longblob
        patch_threshold: longblob  # patch threshold value at each pellet delivery
        wheel_cumsum_distance_travelled: longblob  # wheel's cumulative distance travelled
        """

    class Preference(dj.Part):
        definition = """ # Measure of preference for a particular patch from a particular subject
        -> master
        -> BlockAnalysis.Patch
        -> BlockAnalysis.Subject
        ---
        cumulative_preference_by_wheel: longblob
        cumulative_preference_by_time: longblob
        final_preference_by_wheel=null: float  # cumulative_preference_by_wheel at the end of the block
        final_preference_by_time=null: float  # cumulative_preference_by_time at the end of the block
        """

    key_source = BlockAnalysis & BlockAnalysis.Patch & BlockAnalysis.Subject

    def make(self, key):
        block_patches = (BlockAnalysis.Patch & key).fetch(as_dict=True)
        block_subjects = (BlockAnalysis.Subject & key).fetch(as_dict=True)
        subject_names = [s["subject_name"] for s in block_subjects]
        patch_names = [p["patch_name"] for p in block_patches]
        # Construct subject position dataframe
        subjects_positions_df = pd.concat(
            [
                pd.DataFrame(
                    {"subject_name": [s["subject_name"]] * len(s["position_timestamps"])}
                    | {
                        k: s[k]
                        for k in (
                            "position_timestamps",
                            "position_x",
                            "position_y",
                            "position_likelihood",
                        )
                    }
                )
                for s in block_subjects
            ]
        )
        subjects_positions_df.set_index("position_timestamps", inplace=True)

        self.insert1(key)

        in_patch_radius = 130  # pixels
        pref_attrs = ["cum_dist", "cum_time", "cum_pref_dist", "cum_pref_time"]
        all_subj_patch_pref_dict = {
            p: {s: {a: pd.Series() for a in pref_attrs} for s in subject_names} for p in patch_names
        }

        for patch in block_patches:
            cum_wheel_dist = pd.Series(
                index=patch["wheel_timestamps"], data=patch["wheel_cumsum_distance_travelled"]
            )
            # Assign pellets and wheel timestamps to subjects
            # Assign id based on which subject was closest to patch at time of event
            # Get distance-to-patch at each wheel ts and pel del ts, organized by subject
            # Get patch x,y from metadata patch rfid loc
            patch_center = (
                streams.RfidReader.join(streams.RfidReader.RemovalTime, left=True)
                * streams.RfidReader.Attribute
                & key
                & f"'{key['block_start']}' >= rfid_reader_install_time"
                & f"'{key['block_start']}' < IFNULL(rfid_reader_removal_time, '2200-01-01')"
                & f"rfid_reader_name LIKE '%{patch['patch_name']}%'"
                & "attribute_name = 'Location'"
            ).fetch1("attribute_value")
            patch_center = (int(patch_center["X"]), int(patch_center["Y"]))
            subjects_xy = subjects_positions_df[["position_x", "position_y"]].values
            dist_to_patch = np.sqrt(np.sum((subjects_xy - patch_center) ** 2, axis=1).astype(float))
            dist_to_patch_df = subjects_positions_df[["subject_name"]].copy()
            dist_to_patch_df["dist_to_patch"] = dist_to_patch

            dist_to_patch_wheel_ts_id_df = pd.DataFrame(index=cum_wheel_dist.index, columns=subject_names)
            dist_to_patch_pel_ts_id_df = pd.DataFrame(
                index=patch["pellet_timestamps"], columns=subject_names
            )
            for subject_name in subject_names:
                # Find closest match between pose_df indices and wheel indices
                if not dist_to_patch_wheel_ts_id_df.empty:
                    dist_to_patch_wheel_ts_subj = pd.merge_asof(
                        left=pd.DataFrame(dist_to_patch_wheel_ts_id_df[subject_name].copy()).reset_index(
                            names="time"
                        ),
                        right=dist_to_patch_df[dist_to_patch_df["subject_name"] == subject_name]
                        .copy()
                        .reset_index(names="time"),
                        on="time",
                        # left_index=True,
                        # right_index=True,
                        direction="nearest",
                        tolerance=pd.Timedelta("100ms"),
                    )
                    dist_to_patch_wheel_ts_id_df[subject_name] = dist_to_patch_wheel_ts_subj[
                        "dist_to_patch"
                    ].values
                # Find closest match between pose_df indices and pel indices
                if not dist_to_patch_pel_ts_id_df.empty:
                    dist_to_patch_pel_ts_subj = pd.merge_asof(
                        left=pd.DataFrame(dist_to_patch_pel_ts_id_df[subject_name].copy()).reset_index(
                            names="time"
                        ),
                        right=dist_to_patch_df[dist_to_patch_df["subject_name"] == subject_name]
                        .copy()
                        .reset_index(names="time"),
                        on="time",
                        # left_index=True,
                        # right_index=True,
                        direction="nearest",
                        tolerance=pd.Timedelta("200ms"),
                    )
                    dist_to_patch_pel_ts_id_df[subject_name] = dist_to_patch_pel_ts_subj[
                        "dist_to_patch"
                    ].values

            # Get closest subject to patch at each pellet timestep
            closest_subjects_pellet_ts = dist_to_patch_pel_ts_id_df.idxmin(axis=1)
            # Get closest subject to patch at each wheel timestep
            cum_wheel_dist_subj_df = pd.DataFrame(
                index=cum_wheel_dist.index, columns=subject_names, data=0.0
            )
            closest_subjects_wheel_ts = dist_to_patch_wheel_ts_id_df.idxmin(axis=1)
            wheel_dist = cum_wheel_dist.diff().fillna(cum_wheel_dist.iloc[0])
            # Assign wheel dist to closest subject for each wheel timestep
            for subject_name in subject_names:
                subj_idxs = cum_wheel_dist_subj_df[closest_subjects_wheel_ts == subject_name].index
                cum_wheel_dist_subj_df.loc[subj_idxs, subject_name] = wheel_dist[subj_idxs]
            cum_wheel_dist_subj_df = cum_wheel_dist_subj_df.cumsum(axis=0)

            # In patch time
            in_patch = dist_to_patch_wheel_ts_id_df < in_patch_radius
            dt = np.median(np.diff(cum_wheel_dist.index)).astype(int) / 1e9  # s
            # Fill in `all_subj_patch_pref`
            for subject_name in subject_names:
                all_subj_patch_pref_dict[patch["patch_name"]][subject_name]["cum_dist"] = (
                    cum_wheel_dist_subj_df[subject_name].values
                )
                subject_in_patch = in_patch[subject_name]
                subject_in_patch_cum_time = subject_in_patch.cumsum().values * dt
                all_subj_patch_pref_dict[patch["patch_name"]][subject_name][
                    "cum_time"
                ] = subject_in_patch_cum_time

                closest_subj_mask = closest_subjects_pellet_ts == subject_name
                subj_pellets = closest_subjects_pellet_ts[closest_subj_mask]
                subj_patch_thresh = patch["patch_threshold"][closest_subj_mask]

                self.Patch.insert1(
                    key
                    | dict(
                        patch_name=patch["patch_name"],
                        subject_name=subject_name,
                        in_patch_timestamps=subject_in_patch.index.values,
                        in_patch_time=subject_in_patch_cum_time[-1],
                        pellet_count=len(subj_pellets),
                        pellet_timestamps=subj_pellets.index.values,
                        patch_threshold=subj_patch_thresh,
                        wheel_cumsum_distance_travelled=cum_wheel_dist_subj_df[subject_name].values,
                    )
                )

        # Now that we have computed all individual patch and subject values, we iterate again through
        # patches and subjects to compute preference scores
        for subject_name in subject_names:
            # Get sum of subj cum wheel dists and cum in patch time
            all_cum_dist = np.sum(
                [all_subj_patch_pref_dict[p][subject_name]["cum_dist"][-1] for p in patch_names]
            )
            all_cum_time = np.sum(
                [all_subj_patch_pref_dict[p][subject_name]["cum_time"][-1] for p in patch_names]
            )

            for patch_name in patch_names:
                cum_pref_dist = (
                    all_subj_patch_pref_dict[patch_name][subject_name]["cum_dist"] / all_cum_dist
                )
                all_subj_patch_pref_dict[patch_name][subject_name]["cum_pref_dist"] = cum_pref_dist

                cum_pref_time = (
                    all_subj_patch_pref_dict[patch_name][subject_name]["cum_time"] / all_cum_time
                )
                all_subj_patch_pref_dict[patch_name][subject_name]["cum_pref_time"] = cum_pref_time

                self.Preference.insert1(
                    key
                    | dict(
                        patch_name=patch_name,
                        subject_name=subject_name,
                        cumulative_preference_by_time=cum_pref_time,
                        cumulative_preference_by_wheel=cum_pref_dist,
                        final_preference_by_time=cum_pref_time[-1],
                        final_preference_by_wheel=cum_pref_dist[-1],
                    )
                )


@schema
class BlockPlots(dj.Computed):
    definition = """ 
    -> BlockAnalysis
    ---
    subject_positions_plot: longblob
    subject_weights_plot: longblob
    patch_distance_travelled_plot: longblob
    patch_rate_plot: longblob
    cumulative_pellet_plot: longblob
    """

    def make(self, key):
        # For position data , set confidence threshold to return position values and downsample by 5x
        conf_thresh = 0.9
        downsampling_factor = 5

        # Make plotly plots
        weight_fig = go.Figure()
        pos_fig = go.Figure()
        wheel_fig = go.Figure()
        patch_rate_fig = go.Figure()
        cumulative_pellet_fig = go.Figure()

        for subject_data in BlockAnalysis.Subject & key:
            # Subject weight over time
            weight_fig.add_trace(
                go.Scatter(
                    x=subject_data["weight_timestamps"],
                    y=subject_data["weights"],
                    mode="lines",
                    name=subject_data["subject_name"],
                )
            )
            # Subject position over time
            mask = subject_data["position_likelihood"] > conf_thresh
            pos_fig.add_trace(
                go.Scatter3d(
                    x=subject_data["position_x"][mask][::downsampling_factor],
                    y=subject_data["position_y"][mask][::downsampling_factor],
                    z=subject_data["position_timestamps"][mask][::downsampling_factor],
                    mode="lines",
                    name=subject_data["subject_name"],
                )
            )

        # Cumulative wheel distance travelled over time
        for patch_data in BlockAnalysis.Patch & key:
            wheel_fig.add_trace(
                go.Scatter(
                    x=patch_data["wheel_timestamps"][::2],
                    y=patch_data["wheel_cumsum_distance_travelled"][::2],
                    mode="lines",
                    name=patch_data["patch_name"],
                )
            )

        # Create a bar chart for patch rates
        patch_df = (BlockAnalysis.Patch & key).fetch(format="frame").reset_index()
        patch_rate_fig = px.bar(
            patch_df,
            x="patch_name",
            y="patch_rate",
            color="patch_name",
            title="Patch Stats: Patch Rate for Each Patch",
            labels={"patch_name": "Patch Name", "patch_rate": "Patch Rate"},
            text="patch_rate",
        )
        patch_rate_fig.update_layout(bargap=0.2, width=600, height=400, template="simple_white")

        # Cumulative pellets per patch over time
        for _, row in patch_df.iterrows():
            timestamps = row["pellet_timestamps"]
            total_pellet_count = list(range(1, row["pellet_count"] + 1))

            cumulative_pellet_fig.add_trace(
                go.Scatter(x=timestamps, y=total_pellet_count, mode="lines+markers", name=row["patch_name"])
            )

        cumulative_pellet_fig.update_layout(
            title="Cumulative Pellet Count Over Time",
            xaxis_title="Time",
            yaxis_title="Cumulative Pellet Count",
            width=800,
            height=500,
            legend_title="Patch Name",
            showlegend=True,
            template="simple_white",
        )

        # Insert figures as json-formatted plotly plots
        self.insert1(
            {
                **key,
                "subject_positions_plot": json.loads(pos_fig.to_json()),
                "subject_weights_plot": json.loads(weight_fig.to_json()),
                "patch_distance_travelled_plot": json.loads(wheel_fig.to_json()),
                "patch_rate_plot": json.loads(patch_rate_fig.to_json()),
                "cumulative_pellet_plot": json.loads(cumulative_pellet_fig.to_json()),
            }
        )


@schema
class BlockSubjectPlots(dj.Computed):
    definition = """
    -> BlockSubjectAnalysis
    ---
    dist_pref_plot: longblob  # Cumulative Patch Preference by Wheel Distance - per subject per patch
    time_pref_plot: longblob  # Cumulative Patch Preference by Time - per subject per patch
    """

    def make(self, key):
        from aeon.analysis.block_plotting import (
            subject_colors,
            patch_markers_linestyles,
            patch_markers,
            gen_hex_grad,
        )

        patch_names, subject_names = (BlockSubjectAnalysis.Preference & key).fetch(
            "patch_name", "subject_name"
        )
        patch_names = np.unique(patch_names)
        subject_names = np.unique(subject_names)

        all_thresh_vals = np.concatenate((BlockAnalysis.Patch & key).fetch("patch_threshold")).astype(float)

        dist_pref_fig, time_pref_fig = go.Figure(), go.Figure()
        for subj_i, subj in enumerate(subject_names):
            for patch_i, p in enumerate(patch_names):
                rate, offset, wheel_ts = (BlockAnalysis.Patch & key & {"patch_name": p}).fetch1(
                    "patch_rate", "patch_offset", "wheel_timestamps"
                )
                patch_thresh, patch_thresh_ts = (BlockAnalysis.Patch & key & {"patch_name": p}).fetch1(
                    "patch_threshold", "patch_threshold_timestamps"
                )

                cum_pref_dist, cum_pref_time = (
                    BlockSubjectAnalysis.Preference & key & {"patch_name": p, "subject_name": subj}
                ).fetch1("cumulative_preference_by_wheel", "cumulative_preference_by_time")
                pellet_ts = (
                    BlockSubjectAnalysis.Patch & key & {"patch_name": p, "subject_name": subj}
                ).fetch1("pellet_timestamps")

                if not len(pellet_ts):
                    continue

                patch_thresh = patch_thresh[np.searchsorted(patch_thresh_ts, pellet_ts) - 1]
                patch_mean = 1 / rate // 100 * 100
                patch_mean_thresh = patch_mean + offset
                cum_pel_ct = pd.DataFrame(
                    index=pellet_ts,
                    data={
                        "counter": np.arange(1, len(pellet_ts) + 1),
                        "threshold": patch_thresh.astype(float),
                        "mean_thresh": patch_mean_thresh,
                        "patch_label": f"{p} μ: {patch_mean_thresh}",
                    },
                )
                cum_pel_ct["norm_thresh_val"] = (
                    (cum_pel_ct["threshold"] - all_thresh_vals.min())
                    / (all_thresh_vals.max() - all_thresh_vals.min())
                ).round(3)

                for fig, cum_pref in zip([dist_pref_fig, time_pref_fig], [cum_pref_dist, cum_pref_time]):
                    fig.add_trace(
                        go.Scatter(
                            x=wheel_ts,
                            y=cum_pref,
                            mode="lines",  # +  markers",
                            line=dict(
                                width=2,
                                color=subject_colors[subj_i],
                                dash=patch_markers_linestyles[patch_i],
                            ),
                            name=f"{subj} - {p}: μ: {patch_mean}",
                        )
                    )
                    # Add markers for each pellet
                    cur_cum_pel_ct = pd.merge_asof(
                        cum_pel_ct.reset_index(names="time"),
                        pd.DataFrame(index=wheel_ts, data={"cum_pref": cum_pref}).reset_index(names="time"),
                        on="time",
                        direction="forward",
                        tolerance=pd.Timedelta("0.1s"),
                    )
                    if not cur_cum_pel_ct.empty:
                        fig.add_trace(
                            go.Scatter(
                                x=cur_cum_pel_ct["time"],
                                y=cur_cum_pel_ct["cum_pref"],
                                mode="markers",
                                marker=dict(
                                    symbol=patch_markers[patch_i],
                                    color=gen_hex_grad(
                                        subject_colors[-1], cur_cum_pel_ct["norm_thresh_val"]
                                    ),
                                    size=8,
                                ),
                                showlegend=False,
                                customdata=np.stack((cur_cum_pel_ct["threshold"],), axis=-1),
                                hovertemplate="Threshold: %{customdata[0]:.2f} cm",
                            )
                        )

        for fig, title in zip([dist_pref_fig, time_pref_fig], ["Wheel Distance", "Patch Time"]):
            fig.update_layout(
                title=f"Cumulative Patch Preference - {title}",
                xaxis_title="Time",
                yaxis_title="Pref Index",
                yaxis=dict(tickvals=np.arange(0, 1.1, 0.1)),
            )

        # Insert figures as json-formatted plotly plots
        self.insert1(
            {
                **key,
                "dist_pref_plot": json.loads(dist_pref_fig.to_json()),
                "time_pref_plot": json.loads(time_pref_fig.to_json()),
            }
        )


# ---- AnalysisNote ----


@schema
class AnalysisNote(dj.Manual):
    definition = """  # Generic table to catch all notes generated during analysis
    note_timestamp: datetime
    ---
    note_type='': varchar(64)
    note: varchar(3000)
    """<|MERGE_RESOLUTION|>--- conflicted
+++ resolved
@@ -213,11 +213,8 @@
                     continue
                 next_threshold_time = pellet_ts_threshold_df.index[threshold_idx + 1]
                 post_thresh_pellet_ts = beam_break_df.index[beam_break_df.index > next_threshold_time]
-<<<<<<< HEAD
-=======
                 if post_thresh_pellet_ts.empty:
                     break
->>>>>>> 40825857
                 next_beam_break = post_thresh_pellet_ts[np.searchsorted(post_thresh_pellet_ts, next_threshold_time)]
                 pellet_ts_threshold_df.pellet_timestamp.iloc[threshold_idx] = next_beam_break
             # remove NaNs from pellet_timestamp column (last row)
