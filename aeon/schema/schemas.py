--- conflicted
+++ resolved
@@ -1,10 +1,6 @@
 from dotmap import DotMap
 from aeon.io.device import Device
-<<<<<<< HEAD
-from aeon.schema import core, foraging, octagon, social01
-=======
 from aeon.schema import core, foraging, octagon, social
->>>>>>> f93adbef
 
 exp02 = DotMap(
     [
@@ -60,17 +56,6 @@
     ]
 )
 
-<<<<<<< HEAD
-social01 = DotMap(
-    [
-        Device("Metadata", core.metadata),
-        Device("Environment", social01.env_block_state_b, social01.light_events_b, core.message_log),
-        Device("Subject", social01.subject_state_b, social01.subject_visits_b, social01.subject_weight_b),
-        *social01.camera_devices,
-        Device("Nest", social01.weight_raw_b, social01.weight_filtered_b),
-        *social01.patch_devices,
-        *social01.rfid_devices,
-=======
 
 social01 = DotMap(
     [
@@ -97,6 +82,5 @@
         Device("EventsPatch1", social.rfid_b),
         Device("EventsPatch2", social.rfid_b),
         Device("EventsPatch3", social.rfid_b),
->>>>>>> f93adbef
     ]
 )