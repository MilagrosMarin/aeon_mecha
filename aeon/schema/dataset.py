from dotmap import DotMap

import aeon.schema.core as stream
from aeon.io.device import Device
<<<<<<< HEAD

__all__ = ["exp02", "exp01", "octagon01", "multianimal"]
=======
from aeon.schema import foraging, octagon
>>>>>>> 75120eb9

exp02 = DotMap(
    [
        Device("Metadata", stream.metadata),
        Device("ExperimentalMetadata", stream.environment, stream.messageLog),
        Device("CameraTop", stream.video, stream.position, foraging.region),
        Device("CameraEast", stream.video),
        Device("CameraNest", stream.video),
        Device("CameraNorth", stream.video),
        Device("CameraPatch1", stream.video),
        Device("CameraPatch2", stream.video),
        Device("CameraSouth", stream.video),
        Device("CameraWest", stream.video),
        Device("Nest", foraging.weight),
        Device("Patch1", foraging.patch),
        Device("Patch2", foraging.patch),
    ]
)

exp01 = DotMap(
    [
        Device("SessionData", foraging.session),
        Device("FrameTop", stream.video, stream.position),
        Device("FrameEast", stream.video),
        Device("FrameGate", stream.video),
        Device("FrameNorth", stream.video),
        Device("FramePatch1", stream.video),
        Device("FramePatch2", stream.video),
        Device("FrameSouth", stream.video),
        Device("FrameWest", stream.video),
        Device("Patch1", foraging.depletionFunction, stream.encoder, foraging.feeder),
        Device("Patch2", foraging.depletionFunction, stream.encoder, foraging.feeder),
    ]
)

octagon01 = DotMap(
    [
        Device("Metadata", stream.metadata),
        Device("CameraTop", stream.video, stream.position),
        Device("CameraColorTop", stream.video),
        Device("ExperimentalMetadata", stream.subject_state),
        Device("Photodiode", octagon.photodiode),
        Device("OSC", octagon.OSC),
        Device("TaskLogic", octagon.TaskLogic),
        Device("Wall1", octagon.Wall),
        Device("Wall2", octagon.Wall),
        Device("Wall3", octagon.Wall),
        Device("Wall4", octagon.Wall),
        Device("Wall5", octagon.Wall),
        Device("Wall6", octagon.Wall),
        Device("Wall7", octagon.Wall),
        Device("Wall8", octagon.Wall),
    ]
<<<<<<< HEAD
)

multianimal = exp02
multianimal.Patch1.BeamBreak = reader.BitmaskEvent(
    pattern="Patch1_32", value=0x22, tag="BeamBroken"
)
multianimal.Patch2.BeamBreak = reader.BitmaskEvent(
    pattern="Patch2_32", value=0x22, tag="BeamBroken"
)
multianimal.Patch1.DeliverPellet = reader.BitmaskEvent(
    pattern="Patch1_35", value=0x1, tag="TriggeredPellet"
)
multianimal.Patch2.DeliverPellet = reader.BitmaskEvent(
    pattern="Patch2_35", value=0x1, tag="TriggeredPellet"
=======
>>>>>>> 75120eb9
)<|MERGE_RESOLUTION|>--- conflicted
+++ resolved
@@ -2,12 +2,7 @@
 
 import aeon.schema.core as stream
 from aeon.io.device import Device
-<<<<<<< HEAD
-
-__all__ = ["exp02", "exp01", "octagon01", "multianimal"]
-=======
 from aeon.schema import foraging, octagon
->>>>>>> 75120eb9
 
 exp02 = DotMap(
     [
@@ -61,21 +56,4 @@
         Device("Wall7", octagon.Wall),
         Device("Wall8", octagon.Wall),
     ]
-<<<<<<< HEAD
-)
-
-multianimal = exp02
-multianimal.Patch1.BeamBreak = reader.BitmaskEvent(
-    pattern="Patch1_32", value=0x22, tag="BeamBroken"
-)
-multianimal.Patch2.BeamBreak = reader.BitmaskEvent(
-    pattern="Patch2_32", value=0x22, tag="BeamBroken"
-)
-multianimal.Patch1.DeliverPellet = reader.BitmaskEvent(
-    pattern="Patch1_35", value=0x1, tag="TriggeredPellet"
-)
-multianimal.Patch2.DeliverPellet = reader.BitmaskEvent(
-    pattern="Patch2_35", value=0x1, tag="TriggeredPellet"
-=======
->>>>>>> 75120eb9
 )