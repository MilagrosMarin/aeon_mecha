--- conflicted
+++ resolved
@@ -32,13 +32,9 @@
 
 class Environment(StreamGroup):
     """Metadata for environment mode and subjects."""
-<<<<<<< HEAD
-    return _device.register(pattern, environment_state, subject_state)
-=======
 
     def __init__(self, pattern):
         super().__init__(pattern, EnvironmentState, SubjectState)
->>>>>>> 6219eb87
 
 
 class EnvironmentState(Stream):
@@ -55,11 +51,7 @@
         super().__init__(_reader.Subject(f"{pattern}_SubjectState_*"))
 
 
-<<<<<<< HEAD
-def message_log(pattern):
-=======
 class MessageLog(Stream):
->>>>>>> 6219eb87
     """Message log data."""
 
     def __init__(self, pattern):
