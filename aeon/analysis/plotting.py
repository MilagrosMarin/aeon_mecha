import math

import matplotlib.pyplot as plt
import numpy as np
import pandas as pd
from matplotlib import colors
from matplotlib.collections import LineCollection

from aeon.analysis.utils import *


def heatmap(position, frequency, ax=None, **kwargs):
    """Draw a heatmap of time spent in each location from specified position data and sampling frequency.

    :param Series position: A series of position data containing x and y coordinates.
    :param number frequency: The sampling frequency for the position data.
    :param Axes, optional ax: The Axes on which to draw the heatmap.
    """
    if ax is None:
        ax = plt.gca()
    _, _, _, mesh = ax.hist2d(
        position.x,
        position.y,
        weights=np.ones(len(position)) / frequency,
        norm=colors.LogNorm(),
        **kwargs,
    )
    ax.invert_yaxis()
    cbar = plt.colorbar(mesh, ax=ax)
    cbar.set_label("time (s)")
    return mesh, cbar


def circle(x, y, radius, fmt=None, ax=None, **kwargs):
    """Plot a circle centered at the given x, y position with the specified radius.

    :param number x: The x-component of the circle center.
    :param number y: The y-component of the circle center.
    :param number radius: The radius of the circle.
    :param str, optional fmt: The format used to plot the circle line.
    :param Axes, optional ax: The Axes on which to draw the circle.
    """
    if ax is None:
        ax = plt.gca()
    points = pd.DataFrame(np.linspace(0, 2 * math.pi, 360), columns=["angle"])
    points["x"] = radius * np.cos(points.angle) + x
    points["y"] = radius * np.sin(points.angle) + y
    ax.plot(points.x, points.y, fmt, **kwargs)


def rateplot(
    events,
    window,
    frequency,
    weight=1,
    start=None,
    end=None,
    smooth=None,
    center=True,
    ax=None,
    **kwargs,
):
    """Plot the continuous event rate and raster of a discrete event sequence, given the specified
    window size and sampling frequency.

    :param Series events: The discrete sequence of events.
    :param offset window: The time period of each window used to compute the rate.
    :param DateOffset, Timedelta or str frequency: The sampling frequency for the continuous rate.
    :param number, optional weight: A weight used to scale the continuous rate of each window.
    :param datetime, optional start: The left bound of the time range for the continuous rate.
    :param datetime, optional end: The right bound of the time range for the continuous rate.
    :param datetime, optional smooth: The size of the smoothing kernel applied to the continuous rate output.
    :param DateOffset, Timedelta or str, optional smooth:
    The size of the smoothing kernel applied to the continuous rate output.
    :param bool, optional center: Specifies whether to center the convolution kernels.
    :param Axes, optional ax: The Axes on which to draw the rate plot and raster.
    """
    label = kwargs.pop("label", None)
    eventrate = rate(events, window, frequency, weight, start, end, smooth=smooth, center=center)
    if ax is None:
        ax = plt.gca()
    ax.plot(
        (eventrate.index - eventrate.index[0]).total_seconds() / 60,
        eventrate,
        label=label,
        **kwargs,
    )
<<<<<<< HEAD
    ax.vlines(
        sessiontime(events.index, eventrate.index[0]), -0.5, -0.1, linewidth=1, **kwargs
    )
=======
    ax.vlines(sessiontime(events.index, eventrate.index[0]), -0.2, -0.1, linewidth=1, **kwargs)
>>>>>>> bdb3dcd2


def set_ymargin(ax, bottom, top):
    """Set the vertical margins of the specified Axes.

    :param Axes ax: The Axes for which to specify the vertical margin.
    :param number bottom: The size of the bottom margin.
    :param number top: The size of the top margins.
    """
    ax.set_ymargin(0)
    ax.autoscale_view()
    ylim = ax.get_ylim()
    delta = ylim[1] - ylim[0]
    bottom = ylim[0] - delta * bottom
    top = ylim[1] + delta * top
    ax.set_ylim(bottom, top)


def colorline(
    x,
    y,
    z=None,
    cmap=plt.get_cmap("copper"),
    norm=plt.Normalize(0.0, 1.0),
    ax=None,
    **kwargs,
):
    """Plot a dynamically colored line on the specified Axes.

    :param array-like x, y: The horizontal / vertical coordinates of the data points.
    :param array-like, optional z:
    The dynamic variable used to color each data point by indexing the color map.
    :param str or ~matplotlib.colors.Colormap, optional cmap:
    The colormap used to map normalized data values to RGBA colors.
    :param matplotlib.colors.Normalize, optional norm:
    The normalizing object used to scale data to the range [0, 1] for indexing the color map.
    :param Axes, optional ax: The Axes on which to draw the colored line.
    """
    if ax is None:
        ax = plt.gca()
    if z is None:
        z = np.linspace(0.0, 1.0, len(x))
    z = np.asarray(z)
    points = np.array([x, y]).T.reshape(-1, 1, 2)
    segments = np.concatenate([points[:-1], points[1:]], axis=1)
    lines = LineCollection(segments, array=z, cmap=cmap, norm=norm, **kwargs)
    ax.add_collection(lines)
    return lines<|MERGE_RESOLUTION|>--- conflicted
+++ resolved
@@ -85,13 +85,7 @@
         label=label,
         **kwargs,
     )
-<<<<<<< HEAD
-    ax.vlines(
-        sessiontime(events.index, eventrate.index[0]), -0.5, -0.1, linewidth=1, **kwargs
-    )
-=======
     ax.vlines(sessiontime(events.index, eventrate.index[0]), -0.2, -0.1, linewidth=1, **kwargs)
->>>>>>> bdb3dcd2
 
 
 def set_ymargin(ax, bottom, top):
