name: Aeon Container Environment

on:
  push:
    branches: [datajoint_pipeline]

jobs:
  build_and_push:
    runs-on: ubuntu-latest
    steps:
      - name: Checkout Repository
        uses: actions/checkout@v2
        with:
          fetch-depth: 0

      - name: Get previous tag
        id: previoustag
        uses: WyriHaximus/github-action-get-previous-tag@v1
        with:
          fallback: v0.0.0a

      - name: Get current date
        id: timestamp
        run: echo "::set-output name=date::$(date -d @${{ steps.previoustag.outputs.timestamp }} +'%Y-%m-%dT%H:%M:%SZ')"

      - name: Setup QEMU
        uses: docker/setup-qemu-action@v1

      - name: Setup Docker buildx
        id: buildx
        uses: docker/setup-buildx-action@v1
        with:
          install: true
          driver-opts: |
            image=moby/buildkit:buildx-stable-1

      - name: Set docker image UID and GID defaults
        id: usergroupid
        run: |
          DJ_WORKER_UID=${{ secrets.DJ_WORKER_UID }}
          DJ_WORKER_GID=${{ secrets.DJ_WORKER_GID }}
          echo "::set-output name=uid::${DJ_WORKER_UID:-6001}"
          echo "::set-output name=gid::${DJ_WORKER_GID:-6001}"

      - name: Login to GitHub Container Registry
        uses: docker/login-action@v1
        with:
          registry: ghcr.io
          username: ${{ github.actor }}
          password: ${{ secrets.GITHUB_TOKEN }}

      - name: Build and push
        id: docker_build
        uses: docker/build-push-action@v2
        with:
          build-args: |
            IMAGE_CREATED=${{ steps.timestamp.outputs.date }}
            IMAGE_VERSION=${{ steps.previoustag.outputs.tag }}
            NEW_USER_UID=${{ steps.usergroupid.outputs.uid }}
            NEW_USER_GID=${{ steps.usergroupid.outputs.gid }}
          cache-from: type=gha
          cache-to: type=gha,mode=max
          context: .
          file: docker/image/Dockerfile
          platforms: linux/arm64,linux/amd64
          push: true
          tags: |
<<<<<<< HEAD
            ghcr.io/${{ github.actor }}/aeon_mecha:latest
            ghcr.io/${{ github.actor }}/aeon_mecha:${{ steps.previoustag.outputs.tag }}
=======
            ghcr.io/${{ github.repository }}:latest
            ghcr.io/${{ github.repository }}:${{ steps.previoustag.outputs.tag }}
>>>>>>> 93add302

      - name: Image digest
        run: echo ${{ steps.docker_build.outputs.digest }}<|MERGE_RESOLUTION|>--- conflicted
+++ resolved
@@ -46,7 +46,7 @@
         uses: docker/login-action@v1
         with:
           registry: ghcr.io
-          username: ${{ github.actor }}
+          username: ${{ github.repository_owner }}
           password: ${{ secrets.GITHUB_TOKEN }}
 
       - name: Build and push
@@ -65,13 +65,8 @@
           platforms: linux/arm64,linux/amd64
           push: true
           tags: |
-<<<<<<< HEAD
-            ghcr.io/${{ github.actor }}/aeon_mecha:latest
-            ghcr.io/${{ github.actor }}/aeon_mecha:${{ steps.previoustag.outputs.tag }}
-=======
             ghcr.io/${{ github.repository }}:latest
             ghcr.io/${{ github.repository }}:${{ steps.previoustag.outputs.tag }}
->>>>>>> 93add302
 
       - name: Image digest
         run: echo ${{ steps.docker_build.outputs.digest }}