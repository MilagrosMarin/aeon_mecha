--- conflicted
+++ resolved
@@ -12,14 +12,6 @@
 dj_local_conf.json
 
 # IDE
-<<<<<<< HEAD
-.vscode/*
-*.code-workspace
-.idea/
-
-# vscode
-=======
->>>>>>> c4d062ec
 .vscode/*
 *.code-workspace
 .idea/
